--- conflicted
+++ resolved
@@ -341,19 +341,7 @@
 	go func(tt *testing.T) {
 		assert.ErrorContains(t, "context canceled", vs.StreamDuties(req, mockStream))
 	}(t)
-<<<<<<< HEAD
-	// Fire a reorg event within the same epoch. This should NOT
-	// trigger a recomputation not resending of duties over the stream.
-	for sent := 0; sent == 0; {
-		sent = vs.StateNotifier.StateFeed().Send(&feed.Event{
-			Type: statefeed.Reorg,
-			Data: &ethpbv1.EventChainReorg{Depth: 0, Slot: 0},
-		})
-	}
-	// Fire a reorg event across epoch boundaries. This needs to trigger
-=======
 	// Fire a reorg event. This needs to trigger
->>>>>>> 7a6ce274
 	// a recomputation and resending of duties over the stream.
 	for sent := 0; sent == 0; {
 		sent = vs.StateNotifier.StateFeed().Send(&feed.Event{
