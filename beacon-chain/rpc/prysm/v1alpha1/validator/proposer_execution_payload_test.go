--- conflicted
+++ resolved
@@ -138,16 +138,10 @@
 			params.OverrideBeaconConfig(cfg)
 
 			vs := &Server{
-<<<<<<< HEAD
-				ExecutionEngineCaller:  &mocks.EngineClient{PayloadIDBytes: tt.payloadID, ErrForkchoiceUpdated: tt.forkchoiceErr},
+				ExecutionEngineCaller:  &powtesting.EngineClient{PayloadIDBytes: tt.payloadID, ErrForkchoiceUpdated: tt.forkchoiceErr},
 				HeadFetcher:            &chainMock.ChainService{State: tt.st},
 				BeaconDB:               beaconDB,
 				ProposerSlotIndexCache: cache.NewProposerPayloadIDsCache(),
-=======
-				ExecutionEngineCaller: &powtesting.EngineClient{PayloadIDBytes: tt.payloadID, ErrForkchoiceUpdated: tt.forkchoiceErr},
-				HeadFetcher:           &chainMock.ChainService{State: tt.st},
-				BeaconDB:              beaconDB,
->>>>>>> edb98cf4
 			}
 			vs.ProposerSlotIndexCache.SetProposerAndPayloadIDs(tt.st.Slot(), 100, 100)
 			_, err := vs.getExecutionPayload(context.Background(), tt.st.Slot(), tt.validatorIndx)
