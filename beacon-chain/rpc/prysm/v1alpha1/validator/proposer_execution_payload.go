--- conflicted
+++ resolved
@@ -69,7 +69,6 @@
 		return nil, err
 	}
 
-<<<<<<< HEAD
 	finalizedBlockHash := params.BeaconConfig().ZeroHash[:]
 	fRoot := bytesutil.ToBytes32(st.FinalizedCheckpoint().Root)
 	if fRoot != [32]byte{} {
@@ -88,27 +87,7 @@
 			finalizedBlockHash = finalizedPayload.BlockHash
 		}
 	}
-=======
-	finalizedBlock, err := vs.BeaconDB.Block(ctx, bytesutil.ToBytes32(st.FinalizedCheckpoint().Root))
-	if err != nil {
-		return nil, err
-	}
-	if err := helpers.BeaconBlockIsNil(finalizedBlock); err != nil {
-		return nil, err
-	}
-	var finalizedBlockHash []byte
-	switch finalizedBlock.Version() {
-	case version.Phase0, version.Altair: // Blocks before Bellatrix don't have execution payloads. Use zeros as the hash.
-		finalizedBlockHash = params.BeaconConfig().ZeroHash[:]
-	default:
-		finalizedPayload, err := finalizedBlock.Block().Body().ExecutionPayload()
-		if err != nil {
-			return nil, err
-		}
-		finalizedBlockHash = finalizedPayload.BlockHash
-	}
-
->>>>>>> 3a036230
+
 	f := &enginev1.ForkchoiceState{
 		HeadBlockHash:      parentHash,
 		SafeBlockHash:      parentHash,
