load("@prysm//tools/go:def.bzl", "go_library", "go_test")

go_library(
    name = "go_default_library",
    srcs = [
        "aggregator.go",
        "assignments.go",
        "attester.go",
        "exit.go",
        "log.go",
        "proposer.go",
        "proposer_attestations.go",
        "server.go",
        "status.go",
    ],
    importpath = "github.com/prysmaticlabs/prysm/beacon-chain/rpc/prysm/v1alpha1/validator",
    visibility = ["//beacon-chain:__subpackages__"],
    deps = [
        "//beacon-chain/blockchain:go_default_library",
        "//beacon-chain/cache:go_default_library",
        "//beacon-chain/cache/depositcache:go_default_library",
        "//beacon-chain/core/altair:go_default_library",
        "//beacon-chain/core/blocks:go_default_library",
        "//beacon-chain/core/feed:go_default_library",
        "//beacon-chain/core/feed/block:go_default_library",
        "//beacon-chain/core/feed/operation:go_default_library",
        "//beacon-chain/core/feed/state:go_default_library",
        "//beacon-chain/core/helpers:go_default_library",
        "//beacon-chain/core/state:go_default_library",
        "//beacon-chain/core/state/interop:go_default_library",
        "//beacon-chain/db:go_default_library",
        "//beacon-chain/operations/attestations:go_default_library",
        "//beacon-chain/operations/slashings:go_default_library",
        "//beacon-chain/operations/synccommittee:go_default_library",
        "//beacon-chain/operations/voluntaryexits:go_default_library",
        "//beacon-chain/p2p:go_default_library",
        "//beacon-chain/powchain:go_default_library",
        "//beacon-chain/state/interface:go_default_library",
        "//beacon-chain/state/stategen:go_default_library",
        "//beacon-chain/sync:go_default_library",
        "//proto/beacon/db:go_default_library",
        "//proto/beacon/p2p/v1:go_default_library",
        "//proto/eth/v1:go_default_library",
        "//proto/eth/v1alpha1:go_default_library",
<<<<<<< HEAD
=======
        "//proto/eth/v1alpha1/wrapper:go_default_library",
        "//proto/interfaces:go_default_library",
        "//proto/prysm/v2:go_default_library",
>>>>>>> 1d3a9983
        "//shared/aggregation:go_default_library",
        "//shared/aggregation/attestations:go_default_library",
        "//shared/bls:go_default_library",
        "//shared/bytesutil:go_default_library",
        "//shared/copyutil:go_default_library",
        "//shared/depositutil:go_default_library",
        "//shared/featureconfig:go_default_library",
        "//shared/hashutil:go_default_library",
<<<<<<< HEAD
        "//shared/interfaces:go_default_library",
        "//shared/interfaces/version:go_default_library",
        "//shared/p2putils:go_default_library",
=======
>>>>>>> 1d3a9983
        "//shared/params:go_default_library",
        "//shared/rand:go_default_library",
        "//shared/slotutil:go_default_library",
        "//shared/timeutils:go_default_library",
        "//shared/traceutil:go_default_library",
        "//shared/trieutil:go_default_library",
        "@com_github_ferranbt_fastssz//:go_default_library",
        "@com_github_pkg_errors//:go_default_library",
        "@com_github_prysmaticlabs_eth2_types//:go_default_library",
        "@com_github_prysmaticlabs_go_bitfield//:go_default_library",
        "@com_github_sirupsen_logrus//:go_default_library",
        "@io_opencensus_go//trace:go_default_library",
        "@org_golang_google_grpc//codes:go_default_library",
        "@org_golang_google_grpc//status:go_default_library",
        "@org_golang_google_protobuf//types/known/emptypb:go_default_library",
    ],
)

# gazelle:exclude proposer_utils_bench_test.go
go_test(
    name = "go_default_test",
    timeout = "moderate",
    srcs = [
        "aggregator_test.go",
        "assignments_test.go",
        "attester_test.go",
        "exit_test.go",
        "proposer_attestations_test.go",
        "proposer_test.go",
        "server_test.go",
        "status_test.go",
        "validator_test.go",
    ],
    embed = [":go_default_library"],
    deps = [
        "//beacon-chain/blockchain/testing:go_default_library",
        "//beacon-chain/cache:go_default_library",
        "//beacon-chain/cache/depositcache:go_default_library",
        "//beacon-chain/core/altair:go_default_library",
        "//beacon-chain/core/blocks:go_default_library",
        "//beacon-chain/core/feed:go_default_library",
        "//beacon-chain/core/feed/operation:go_default_library",
        "//beacon-chain/core/feed/state:go_default_library",
        "//beacon-chain/core/helpers:go_default_library",
        "//beacon-chain/core/state:go_default_library",
        "//beacon-chain/db/testing:go_default_library",
        "//beacon-chain/operations/attestations:go_default_library",
        "//beacon-chain/operations/slashings:go_default_library",
        "//beacon-chain/operations/voluntaryexits:go_default_library",
        "//beacon-chain/p2p/testing:go_default_library",
        "//beacon-chain/powchain/testing:go_default_library",
        "//beacon-chain/state/interface:go_default_library",
        "//beacon-chain/state/stategen:go_default_library",
        "//beacon-chain/state/v1:go_default_library",
        "//beacon-chain/sync/initial-sync/testing:go_default_library",
        "//proto/beacon/db:go_default_library",
        "//proto/beacon/p2p/v1:go_default_library",
        "//proto/eth/v1:go_default_library",
        "//proto/eth/v1alpha1:go_default_library",
<<<<<<< HEAD
=======
        "//proto/eth/v1alpha1/wrapper:go_default_library",
        "//proto/prysm/v2:go_default_library",
>>>>>>> 1d3a9983
        "//shared/aggregation/attestations:go_default_library",
        "//shared/attestationutil:go_default_library",
        "//shared/bls:go_default_library",
        "//shared/bytesutil:go_default_library",
        "//shared/event:go_default_library",
        "//shared/featureconfig:go_default_library",
        "//shared/mock:go_default_library",
        "//shared/params:go_default_library",
        "//shared/testutil:go_default_library",
        "//shared/testutil/assert:go_default_library",
        "//shared/testutil/require:go_default_library",
        "//shared/timeutils:go_default_library",
        "//shared/trieutil:go_default_library",
        "@com_github_golang_mock//gomock:go_default_library",
        "@com_github_prysmaticlabs_eth2_types//:go_default_library",
        "@com_github_prysmaticlabs_go_bitfield//:go_default_library",
        "@com_github_sirupsen_logrus//:go_default_library",
        "@com_github_sirupsen_logrus//hooks/test:go_default_library",
        "@org_golang_google_protobuf//proto:go_default_library",
        "@org_golang_google_protobuf//types/known/emptypb:go_default_library",
    ],
)<|MERGE_RESOLUTION|>--- conflicted
+++ resolved
@@ -42,12 +42,8 @@
         "//proto/beacon/p2p/v1:go_default_library",
         "//proto/eth/v1:go_default_library",
         "//proto/eth/v1alpha1:go_default_library",
-<<<<<<< HEAD
-=======
         "//proto/eth/v1alpha1/wrapper:go_default_library",
         "//proto/interfaces:go_default_library",
-        "//proto/prysm/v2:go_default_library",
->>>>>>> 1d3a9983
         "//shared/aggregation:go_default_library",
         "//shared/aggregation/attestations:go_default_library",
         "//shared/bls:go_default_library",
@@ -56,12 +52,8 @@
         "//shared/depositutil:go_default_library",
         "//shared/featureconfig:go_default_library",
         "//shared/hashutil:go_default_library",
-<<<<<<< HEAD
-        "//shared/interfaces:go_default_library",
         "//shared/interfaces/version:go_default_library",
         "//shared/p2putils:go_default_library",
-=======
->>>>>>> 1d3a9983
         "//shared/params:go_default_library",
         "//shared/rand:go_default_library",
         "//shared/slotutil:go_default_library",
@@ -121,11 +113,7 @@
         "//proto/beacon/p2p/v1:go_default_library",
         "//proto/eth/v1:go_default_library",
         "//proto/eth/v1alpha1:go_default_library",
-<<<<<<< HEAD
-=======
         "//proto/eth/v1alpha1/wrapper:go_default_library",
-        "//proto/prysm/v2:go_default_library",
->>>>>>> 1d3a9983
         "//shared/aggregation/attestations:go_default_library",
         "//shared/attestationutil:go_default_library",
         "//shared/bls:go_default_library",
