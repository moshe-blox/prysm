--- conflicted
+++ resolved
@@ -49,21 +49,14 @@
 		return &ethpb.GenericBeaconBlock{Block: &ethpb.GenericBeaconBlock_Altair{Altair: blk}}, nil
 	case slots.ToEpoch(req.Slot) < params.BeaconConfig().ShanghaiForkEpoch:
 		// An optimistic validator MUST NOT produce a block (i.e., sign across the DOMAIN_BEACON_PROPOSER domain).
-		if err := vs.optimisticStatus(ctx); err != nil {
-			return nil, err
-		}
+		//if err := vs.optimisticStatus(ctx); err != nil {
+		//	return nil, err
+		//}
 
-<<<<<<< HEAD
 		blk, err := vs.getBellatrixBeaconBlock(ctx, req)
 		if err != nil {
 			return nil, status.Errorf(codes.Internal, "Could not fetch Bellatrix beacon block: %v", err)
 		}
-=======
-	// An optimistic validator MUST NOT produce a block (i.e., sign across the DOMAIN_BEACON_PROPOSER domain).
-	//if err := vs.optimisticStatus(ctx); err != nil {
-	//	return nil, err
-	//}
->>>>>>> 4c7daf7a
 
 		return &ethpb.GenericBeaconBlock{Block: &ethpb.GenericBeaconBlock_Bellatrix{Bellatrix: blk}}, nil
 	default:
