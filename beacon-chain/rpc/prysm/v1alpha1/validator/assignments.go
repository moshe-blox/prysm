--- conflicted
+++ resolved
@@ -182,14 +182,6 @@
 			}
 			// Cache proposer assignment for the current epoch.
 			for _, slot := range proposerIndexToSlots[idx] {
-<<<<<<< HEAD
-				vs.ProposerSlotIndexCache.SetProposerAndPayloadIDs(slot, idx, 0 /* payloadID */)
-			}
-			// Cache proposer assignment for the next epoch.
-			for _, slot := range nextProposerIndexToSlots[idx] {
-				vs.ProposerSlotIndexCache.SetProposerAndPayloadIDs(slot, idx, 0 /* payloadID */)
-			}
-=======
 				vs.ProposerSlotIndexCache.SetProposerAndPayloadIDs(slot, idx, [8]byte{} /* payloadID */)
 			}
 			// Cache proposer assignment for the next epoch.
@@ -198,7 +190,6 @@
 			}
 			// Prune payload ID cache for any slots before request slot.
 			vs.ProposerSlotIndexCache.PrunePayloadIDs(epochStartSlot)
->>>>>>> c8b2d461
 		} else {
 			// If the validator isn't in the beacon state, try finding their deposit to determine their status.
 			vStatus, _ := vs.validatorStatus(ctx, s, pubKey)
