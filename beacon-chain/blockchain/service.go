--- conflicted
+++ resolved
@@ -97,14 +97,10 @@
 		boundaryRoots:        [][32]byte{},
 		checkpointStateCache: cache.NewCheckpointStateCache(),
 		initSyncBlocks:       make(map[[32]byte]block.SignedBeaconBlock),
-<<<<<<< HEAD
 		cfg: &config{
 			UseNativeState: useNativeState,
 		},
-=======
-		cfg:                  &config{},
 		store:                &store.Store{},
->>>>>>> 0802c8fe
 	}
 	for _, opt := range opts {
 		if err := opt(srv); err != nil {
