load("@io_bazel_rules_go//go:def.bzl", "go_test")
load("@prysm//tools/go:def.bzl", "go_library")

go_library(
    name = "go_default_library",
    srcs = [
        "contribution.go",
        "error.go",
        "kv.go",
<<<<<<< HEAD
        "pool.go",
        "signature.go",
=======
        "message.go",
        "pool.go",
>>>>>>> 20ae23bd
    ],
    importpath = "github.com/prysmaticlabs/prysm/beacon-chain/operations/synccommittee",
    visibility = ["//beacon-chain:__subpackages__"],
    deps = [
        "//proto/eth/v1alpha1:go_default_library",
        "//shared/copyutil:go_default_library",
        "//shared/queue:go_default_library",
        "@com_github_pkg_errors//:go_default_library",
        "@com_github_prysmaticlabs_eth2_types//:go_default_library",
    ],
)

go_test(
    name = "go_default_test",
    srcs = [
        "contribution_test.go",
        "message_test.go",
    ],
    embed = [":go_default_library"],
    deps = [
        "//proto/eth/v1alpha1:go_default_library",
        "//shared/testutil/require:go_default_library",
    ],
)<|MERGE_RESOLUTION|>--- conflicted
+++ resolved
@@ -7,13 +7,9 @@
         "contribution.go",
         "error.go",
         "kv.go",
-<<<<<<< HEAD
+        "message.go",
         "pool.go",
         "signature.go",
-=======
-        "message.go",
-        "pool.go",
->>>>>>> 20ae23bd
     ],
     importpath = "github.com/prysmaticlabs/prysm/beacon-chain/operations/synccommittee",
     visibility = ["//beacon-chain:__subpackages__"],
