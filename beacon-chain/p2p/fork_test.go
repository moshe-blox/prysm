package p2p

import (
	"context"
	"math/rand"
	"os"
	"path"
	"strconv"
	"testing"
	"time"

	"github.com/ethereum/go-ethereum/p2p/discover"
	"github.com/ethereum/go-ethereum/p2p/enode"
	"github.com/ethereum/go-ethereum/p2p/enr"
	ma "github.com/multiformats/go-multiaddr"
	types "github.com/prysmaticlabs/eth2-types"
	mock "github.com/prysmaticlabs/prysm/beacon-chain/blockchain/testing"
	"github.com/prysmaticlabs/prysm/beacon-chain/core/signing"
	fieldparams "github.com/prysmaticlabs/prysm/config/fieldparams"
	"github.com/prysmaticlabs/prysm/config/params"
	"github.com/prysmaticlabs/prysm/encoding/bytesutil"
	"github.com/prysmaticlabs/prysm/network/forks"
	pb "github.com/prysmaticlabs/prysm/proto/prysm/v1alpha1"
	"github.com/prysmaticlabs/prysm/testing/assert"
	"github.com/prysmaticlabs/prysm/testing/require"
	"github.com/sirupsen/logrus"
	logTest "github.com/sirupsen/logrus/hooks/test"
)

func TestStartDiscv5_DifferentForkDigests(t *testing.T) {
	port := 2000
	ipAddr, pkey := createAddrAndPrivKey(t)
	genesisTime := time.Now()
<<<<<<< HEAD
	genesisValidatorsRoot := [32]byte{'a'}
=======
	genesisValidatorsRoot := make([]byte, fieldparams.RootLength)
>>>>>>> ceabee01
	s := &Service{
		cfg: &Config{
			UDPPort:       uint(port),
			StateNotifier: &mock.MockStateNotifier{},
		},
		genesisTime:           genesisTime,
		genesisValidatorsRoot: genesisValidatorsRoot,
	}
	bootListener, err := s.createListener(ipAddr, pkey)
	require.NoError(t, err)
	defer bootListener.Close()

	bootNode := bootListener.Self()
	cfg := &Config{
		Discv5BootStrapAddr: []string{bootNode.String()},
		UDPPort:             uint(port),
		StateNotifier:       &mock.MockStateNotifier{},
	}

	var listeners []*discover.UDPv5
	for i := 1; i <= 5; i++ {
		port = 3000 + i
		cfg.UDPPort = uint(port)
		ipAddr, pkey := createAddrAndPrivKey(t)

		// We give every peer a different genesis validators root, which
		// will cause each peer to have a different ForkDigest, preventing
		// them from connecting according to our discovery rules for Ethereum consensus.
		root := make([]byte, 32)
		copy(root, strconv.Itoa(port))
		s = &Service{
			cfg:                   cfg,
			genesisTime:           genesisTime,
			genesisValidatorsRoot: bytesutil.ToBytes32(root),
		}
		listener, err := s.startDiscoveryV5(ipAddr, pkey)
		assert.NoError(t, err, "Could not start discovery for node")
		listeners = append(listeners, listener)
	}
	defer func() {
		// Close down all peers.
		for _, listener := range listeners {
			listener.Close()
		}
	}()

	// Wait for the nodes to have their local routing tables to be populated with the other nodes
	time.Sleep(discoveryWaitTime)

	lastListener := listeners[len(listeners)-1]
	nodes := lastListener.Lookup(bootNode.ID())
	if len(nodes) < 4 {
		t.Errorf("The node's local table doesn't have the expected number of nodes. "+
			"Expected more than or equal to %d but got %d", 4, len(nodes))
	}

	// Now, we start a new p2p service. It should have no peers aside from the
	// bootnode given all nodes provided by discv5 will have different fork digests.
	cfg.UDPPort = 14000
	cfg.TCPPort = 14001
	cfg.MaxPeers = 30
	s, err = NewService(context.Background(), cfg)
	require.NoError(t, err)
	s.genesisTime = genesisTime
	s.genesisValidatorsRoot = genesisValidatorsRoot
	s.dv5Listener = lastListener
	var addrs []ma.Multiaddr

	for _, n := range nodes {
		if s.filterPeer(n) {
			addr, err := convertToSingleMultiAddr(n)
			require.NoError(t, err)
			addrs = append(addrs, addr)
		}
	}

	// We should not have valid peers if the fork digest mismatched.
	assert.Equal(t, 0, len(addrs), "Expected 0 valid peers")
	require.NoError(t, s.Stop())
}

func TestStartDiscv5_SameForkDigests_DifferentNextForkData(t *testing.T) {
	hook := logTest.NewGlobal()
	logrus.SetLevel(logrus.TraceLevel)
	port := 2000
	ipAddr, pkey := createAddrAndPrivKey(t)
	genesisTime := time.Now()
	genesisValidatorsRoot := [32]byte{'a'}
	s := &Service{
		cfg:                   &Config{UDPPort: uint(port)},
		genesisTime:           genesisTime,
		genesisValidatorsRoot: genesisValidatorsRoot,
		stateNotifier:         &mock.MockStateNotifier{},
	}
	bootListener, err := s.createListener(ipAddr, pkey)
	require.NoError(t, err)
	defer bootListener.Close()

	bootNode := bootListener.Self()
	cfg := &Config{
		Discv5BootStrapAddr: []string{bootNode.String()},
		UDPPort:             uint(port),
	}

	params.SetupTestConfigCleanup(t)
	var listeners []*discover.UDPv5
	for i := 1; i <= 5; i++ {
		port = 3000 + i
		cfg.UDPPort = uint(port)
		ipAddr, pkey := createAddrAndPrivKey(t)

		c := params.BeaconConfig()
		nextForkEpoch := types.Epoch(i)
		c.ForkVersionSchedule[[4]byte{'A', 'B', 'C', 'D'}] = nextForkEpoch
		params.OverrideBeaconConfig(c)

		// We give every peer a different genesis validators root, which
		// will cause each peer to have a different ForkDigest, preventing
		// them from connecting according to our discovery rules for Ethereum consensus.
		s = &Service{
			cfg:                   cfg,
			genesisTime:           genesisTime,
			genesisValidatorsRoot: genesisValidatorsRoot,
			stateNotifier:         &mock.MockStateNotifier{},
		}
		listener, err := s.startDiscoveryV5(ipAddr, pkey)
		assert.NoError(t, err, "Could not start discovery for node")
		listeners = append(listeners, listener)
	}
	defer func() {
		// Close down all peers.
		for _, listener := range listeners {
			listener.Close()
		}
	}()

	// Wait for the nodes to have their local routing tables to be populated with the other nodes
	time.Sleep(discoveryWaitTime)

	lastListener := listeners[len(listeners)-1]
	nodes := lastListener.Lookup(bootNode.ID())
	if len(nodes) < 4 {
		t.Errorf("The node's local table doesn't have the expected number of nodes. "+
			"Expected more than or equal to %d but got %d", 4, len(nodes))
	}

	// Now, we start a new p2p service. It should have no peers aside from the
	// bootnode given all nodes provided by discv5 will have different fork digests.
	cfg.UDPPort = 14000
	cfg.TCPPort = 14001
	cfg.MaxPeers = 30
	cfg.StateNotifier = &mock.MockStateNotifier{}
	s, err = NewService(context.Background(), cfg)
	require.NoError(t, err)

	s.genesisTime = genesisTime
	s.genesisValidatorsRoot = genesisValidatorsRoot
	s.dv5Listener = lastListener
	var addrs []ma.Multiaddr

	for _, n := range nodes {
		if s.filterPeer(n) {
			addr, err := convertToSingleMultiAddr(n)
			require.NoError(t, err)
			addrs = append(addrs, addr)
		}
	}
	if len(addrs) == 0 {
		t.Error("Expected to have valid peers, got 0")
	}

	require.LogsContain(t, hook, "Peer matches fork digest but has different next fork epoch")
	require.NoError(t, s.Stop())
}

func TestDiscv5_AddRetrieveForkEntryENR(t *testing.T) {
	params.SetupTestConfigCleanup(t)
	c := params.BeaconConfig()
	c.ForkVersionSchedule = map[[4]byte]types.Epoch{
		bytesutil.ToBytes4(params.BeaconConfig().GenesisForkVersion): 0,
		{0, 0, 0, 1}: 1,
	}
	nextForkEpoch := types.Epoch(1)
	nextForkVersion := []byte{0, 0, 0, 1}
	params.OverrideBeaconConfig(c)

	genesisTime := time.Now()
	genesisValidatorsRoot := make([]byte, 32)
	digest, err := forks.CreateForkDigest(genesisTime, make([]byte, 32))
	require.NoError(t, err)
	enrForkID := &pb.ENRForkID{
		CurrentForkDigest: digest[:],
		NextForkVersion:   nextForkVersion,
		NextForkEpoch:     nextForkEpoch,
	}
	enc, err := enrForkID.MarshalSSZ()
	require.NoError(t, err)
	entry := enr.WithEntry(eth2ENRKey, enc)
	// In epoch 1 of current time, the fork version should be
	// {0, 0, 0, 1} according to the configuration override above.
	temp := t.TempDir()
	randNum := rand.Int()
	tempPath := path.Join(temp, strconv.Itoa(randNum))
	require.NoError(t, os.Mkdir(tempPath, 0700))
	pkey, err := privKey(&Config{DataDir: tempPath})
	require.NoError(t, err, "Could not get private key")
	db, err := enode.OpenDB("")
	require.NoError(t, err)
	localNode := enode.NewLocalNode(db, pkey)
	localNode.Set(entry)

	want, err := signing.ComputeForkDigest([]byte{0, 0, 0, 0}, genesisValidatorsRoot)
	require.NoError(t, err)

	resp, err := forkEntry(localNode.Node().Record())
	require.NoError(t, err)
	assert.DeepEqual(t, want[:], resp.CurrentForkDigest)
	assert.DeepEqual(t, nextForkVersion, resp.NextForkVersion)
	assert.Equal(t, nextForkEpoch, resp.NextForkEpoch, "Unexpected next fork epoch")
}

func TestAddForkEntry_Genesis(t *testing.T) {
	params.SetupTestConfigCleanup(t)
	temp := t.TempDir()
	randNum := rand.Int()
	tempPath := path.Join(temp, strconv.Itoa(randNum))
	require.NoError(t, os.Mkdir(tempPath, 0700))
	pkey, err := privKey(&Config{DataDir: tempPath})
	require.NoError(t, err, "Could not get private key")
	db, err := enode.OpenDB("")
	require.NoError(t, err)

	bCfg := params.BeaconConfig()
	bCfg.ForkVersionSchedule = map[[4]byte]types.Epoch{}
	bCfg.ForkVersionSchedule[bytesutil.ToBytes4(params.BeaconConfig().GenesisForkVersion)] = bCfg.GenesisEpoch
	params.OverrideBeaconConfig(bCfg)

	localNode := enode.NewLocalNode(db, pkey)
	localNode, err = addForkEntry(localNode, time.Now().Add(10*time.Second), [32]byte{'A', 'B', 'C', 'D'})
	require.NoError(t, err)
	forkEntry, err := forkEntry(localNode.Node().Record())
	require.NoError(t, err)
	assert.DeepEqual(t,
		params.BeaconConfig().GenesisForkVersion, forkEntry.NextForkVersion,
		"Wanted Next Fork Version to be equal to genesis fork version")
}<|MERGE_RESOLUTION|>--- conflicted
+++ resolved
@@ -31,11 +31,7 @@
 	port := 2000
 	ipAddr, pkey := createAddrAndPrivKey(t)
 	genesisTime := time.Now()
-<<<<<<< HEAD
-	genesisValidatorsRoot := [32]byte{'a'}
-=======
-	genesisValidatorsRoot := make([]byte, fieldparams.RootLength)
->>>>>>> ceabee01
+	genesisValidatorsRoot := [fieldparams.RootLength]byte{'a'}
 	s := &Service{
 		cfg: &Config{
 			UDPPort:       uint(port),
