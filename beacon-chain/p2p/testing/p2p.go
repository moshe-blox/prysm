--- conflicted
+++ resolved
@@ -312,11 +312,7 @@
 		return nil, err
 	}
 
-<<<<<<< HEAD
-	if topic != "/eth2/beacon_chain/req/metadata/1" && topic != "/eth2/beacon_chain/req/metadata/2" {
-=======
 	if topic != metatadataV1Topic && topic != metatadataV2Topic {
->>>>>>> 4d02329c
 		castedMsg, ok := msg.(ssz.Marshaler)
 		if !ok {
 			p.t.Fatalf("%T doesnt support ssz marshaler", msg)
