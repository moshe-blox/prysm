--- conflicted
+++ resolved
@@ -4,11 +4,8 @@
     name = "go_default_library",
     srcs = [
         "altair.go",
-<<<<<<< HEAD
         "bellatrix.go",
-=======
         "error.go",
->>>>>>> d1c65d5e
         "phase0.go",
         "prometheus.go",
     ],
