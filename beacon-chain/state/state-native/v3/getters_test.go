--- conflicted
+++ resolved
@@ -29,72 +29,6 @@
 	wg.Wait()
 }
 
-<<<<<<< HEAD
-func TestInitializedState_NoPanic(t *testing.T) {
-	st, err := Initialize()
-	require.NoError(t, err)
-	defer func() {
-		if r := recover(); r != nil {
-			t.Errorf("Method panicked when it was not supposed to: %v\n%v\n", r, string(debug.Stack()))
-		}
-	}()
-	// retrieve elements from nil state
-	_ = st.GenesisTime()
-	_ = st.GenesisValidatorRoot()
-	_ = st.GenesisUnixTime()
-	_ = st.GenesisValidatorRoot()
-	_ = st.Slot()
-	_ = st.Fork()
-	_ = st.LatestBlockHeader()
-	_ = st.ParentRoot()
-	_ = st.BlockRoots()
-	_, err = st.BlockRootAtIndex(0)
-	_ = err
-	_ = st.StateRoots()
-	_ = st.HistoricalRoots()
-	_ = st.Eth1Data()
-	_ = st.Eth1DataVotes()
-	_ = st.Eth1DepositIndex()
-	_, err = st.ValidatorAtIndex(0)
-	_ = err
-	_, err = st.ValidatorAtIndexReadOnly(0)
-	_ = err
-	_, _ = st.ValidatorIndexByPubkey([fieldparams.BLSPubkeyLength]byte{})
-	_ = st.PubkeyAtIndex(0)
-	_ = st.NumValidators()
-	_ = st.Balances()
-	_, err = st.BalanceAtIndex(0)
-	_ = err
-	_ = st.BalancesLength()
-	_ = st.RandaoMixes()
-	_, err = st.RandaoMixAtIndex(0)
-	_ = err
-	_ = st.RandaoMixesLength()
-	_ = st.Slashings()
-	_, err = st.CurrentEpochParticipation()
-	_ = err
-	_, err = st.PreviousEpochParticipation()
-	_ = err
-	_ = st.JustificationBits()
-	_ = st.PreviousJustifiedCheckpoint()
-	_ = st.CurrentJustifiedCheckpoint()
-	_ = st.FinalizedCheckpoint()
-	_, err = st.CurrentEpochParticipation()
-	_ = err
-	_, err = st.PreviousEpochParticipation()
-	_ = err
-	_, err = st.InactivityScores()
-	_ = err
-	_, err = st.CurrentSyncCommittee()
-	_ = err
-	_, err = st.NextSyncCommittee()
-	_ = err
-	_, err = st.LatestExecutionPayloadHeader()
-	_ = err
-}
-
-=======
->>>>>>> 0802c8fe
 func TestBeaconState_ValidatorByPubkey(t *testing.T) {
 	keyCreator := func(input []byte) [fieldparams.BLSPubkeyLength]byte {
 		nKey := [fieldparams.BLSPubkeyLength]byte{}
