--- conflicted
+++ resolved
@@ -31,30 +31,17 @@
 	require.NoError(t, err)
 	got := s.BlockRoots()
 	want := make([][]byte, fieldparams.BlockRootsLength)
-<<<<<<< HEAD
-	for i, _ := range want {
-		want[i] = make([]byte, 32)
-=======
 	for i := range want {
 		want[i] = make([]byte, fieldparams.RootLength)
->>>>>>> 0802c8fe
 	}
 	require.DeepEqual(t, want, got)
 
 	want = make([][]byte, fieldparams.BlockRootsLength)
-<<<<<<< HEAD
-	for i, _ := range want {
-		if i == 0 {
-			want[i] = bytesutil.PadTo([]byte{'a'}, 32)
-		} else {
-			want[i] = make([]byte, 32)
-=======
 	for i := range want {
 		if i == 0 {
 			want[i] = bytesutil.PadTo([]byte{'a'}, fieldparams.RootLength)
 		} else {
 			want[i] = make([]byte, fieldparams.RootLength)
->>>>>>> 0802c8fe
 		}
 
 	}
@@ -73,15 +60,9 @@
 	require.NoError(t, err)
 	got, err := s.BlockRootAtIndex(0)
 	require.NoError(t, err)
-<<<<<<< HEAD
-	require.DeepEqual(t, bytesutil.PadTo([]byte{}, 32), got)
-
-	r := [fieldparams.BlockRootsLength][32]byte{{'a'}}
-=======
 	require.DeepEqual(t, bytesutil.PadTo([]byte{}, fieldparams.RootLength), got)
 
 	r := [fieldparams.BlockRootsLength][fieldparams.RootLength]byte{{'a'}}
->>>>>>> 0802c8fe
 	bRoots := make([][]byte, len(r))
 	for i, root := range r {
 		tmp := root
