--- conflicted
+++ resolved
@@ -2,11 +2,6 @@
 
 import (
 	types "github.com/prysmaticlabs/eth2-types"
-<<<<<<< HEAD
-	customtypes "github.com/prysmaticlabs/prysm/beacon-chain/state/state-native/custom-types"
-	"github.com/prysmaticlabs/prysm/encoding/bytesutil"
-=======
->>>>>>> 0802c8fe
 	ethpb "github.com/prysmaticlabs/prysm/proto/prysm/v1alpha1"
 	"github.com/prysmaticlabs/prysm/runtime/version"
 )
@@ -16,15 +11,6 @@
 	b.lock.RLock()
 	defer b.lock.RUnlock()
 
-<<<<<<< HEAD
-	return b.genesisTimeInternal()
-}
-
-// genesisTime of the beacon state as a uint64.
-// This assumes that a lock is already held on BeaconState.
-func (b *BeaconState) genesisTimeInternal() uint64 {
-=======
->>>>>>> 0802c8fe
 	return b.genesisTime
 }
 
@@ -33,18 +19,7 @@
 	b.lock.RLock()
 	defer b.lock.RUnlock()
 
-<<<<<<< HEAD
-	r := b.genesisValidatorRootInternal()
-	return r[:]
-}
-
-// genesisValidatorRootInternal of the beacon state.
-// This assumes that a lock is already held on BeaconState.
-func (b *BeaconState) genesisValidatorRootInternal() [32]byte {
-	return b.genesisValidatorsRoot
-=======
 	return b.genesisValidatorsRoot[:]
->>>>>>> 0802c8fe
 }
 
 // Version of the beacon state. This method
@@ -59,15 +34,6 @@
 	b.lock.RLock()
 	defer b.lock.RUnlock()
 
-<<<<<<< HEAD
-	return b.slotInternal()
-}
-
-// slot of the current beacon chain state.
-// This assumes that a lock is already held on BeaconState.
-func (b *BeaconState) slotInternal() types.Slot {
-=======
->>>>>>> 0802c8fe
 	return b.slot
 }
 
@@ -80,21 +46,12 @@
 	b.lock.RLock()
 	defer b.lock.RUnlock()
 
-<<<<<<< HEAD
-	return b.forkInternal()
-}
-
-// forkInternal version of the beacon chain.
-// This assumes that a lock is already held on BeaconState.
-func (b *BeaconState) forkInternal() *ethpb.Fork {
-=======
 	return b.forkVal()
 }
 
 // forkVal version of the beacon chain.
 // This assumes that a lock is already held on BeaconState.
 func (b *BeaconState) forkVal() *ethpb.Fork {
->>>>>>> 0802c8fe
 	if b.fork == nil {
 		return nil
 	}
@@ -119,24 +76,7 @@
 	b.lock.RLock()
 	defer b.lock.RUnlock()
 
-<<<<<<< HEAD
-	rootsArr := b.historicalRootsInternal()
-	roots := make([][]byte, len(rootsArr))
-	for i, r := range rootsArr {
-		tmp := r
-		roots[i] = tmp[:]
-	}
-
-	return roots
-}
-
-// historicalRootsInternal based on epochs stored in the beacon state.
-// This assumes that a lock is already held on BeaconState.
-func (b *BeaconState) historicalRootsInternal() customtypes.HistoricalRoots {
-	return bytesutil.SafeCopy2d32Bytes(b.historicalRoots)
-=======
 	return b.historicalRoots.Slice()
->>>>>>> 0802c8fe
 }
 
 // balancesLength returns the length of the balances slice.
