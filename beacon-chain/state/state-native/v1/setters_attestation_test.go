--- conflicted
+++ resolved
@@ -17,57 +17,6 @@
 	require.NoError(t, err)
 
 	require.NoError(t, st.RotateAttestations())
-<<<<<<< HEAD
-	require.Equal(t, 0, len(st.currentEpochAttestationsInternal()))
-	require.Equal(t, types.Slot(456), st.previousEpochAttestationsInternal()[0].Data.Slot)
-}
-
-func TestAppendBeyondIndicesLimit(t *testing.T) {
-	zeroHash := params.BeaconConfig().ZeroHash
-	mockblockRoots := make([][]byte, params.BeaconConfig().SlotsPerHistoricalRoot)
-	for i := 0; i < len(mockblockRoots); i++ {
-		mockblockRoots[i] = zeroHash[:]
-	}
-
-	mockstateRoots := make([][]byte, params.BeaconConfig().SlotsPerHistoricalRoot)
-	for i := 0; i < len(mockstateRoots); i++ {
-		mockstateRoots[i] = zeroHash[:]
-	}
-	mockrandaoMixes := make([][]byte, params.BeaconConfig().EpochsPerHistoricalVector)
-	for i := 0; i < len(mockrandaoMixes); i++ {
-		mockrandaoMixes[i] = zeroHash[:]
-	}
-	st, err := InitializeFromProto(&ethpb.BeaconState{
-		Slot:                      1,
-		CurrentEpochAttestations:  []*ethpb.PendingAttestation{{Data: &ethpb.AttestationData{Slot: 456}}},
-		PreviousEpochAttestations: []*ethpb.PendingAttestation{{Data: &ethpb.AttestationData{Slot: 123}}},
-		Validators:                []*ethpb.Validator{},
-		Eth1Data:                  &ethpb.Eth1Data{},
-		BlockRoots:                mockblockRoots,
-		StateRoots:                mockstateRoots,
-		RandaoMixes:               mockrandaoMixes,
-	})
-	require.NoError(t, err)
-	_, err = st.HashTreeRoot(context.Background())
-	require.NoError(t, err)
-	for i := stateTypes.FieldIndex(0); i < stateTypes.FieldIndex(params.BeaconConfig().BeaconStateFieldCount); i++ {
-		st.dirtyFields[i] = true
-	}
-	_, err = st.HashTreeRoot(context.Background())
-	require.NoError(t, err)
-	for i := 0; i < 10; i++ {
-		assert.NoError(t, st.AppendValidator(&ethpb.Validator{}))
-	}
-	assert.Equal(t, false, st.rebuildTrie[validators])
-	assert.NotEqual(t, len(st.dirtyIndices[validators]), 0)
-
-	for i := 0; i < indicesLimit; i++ {
-		assert.NoError(t, st.AppendValidator(&ethpb.Validator{}))
-	}
-	assert.Equal(t, true, st.rebuildTrie[validators])
-	assert.Equal(t, len(st.dirtyIndices[validators]), 0)
-=======
 	require.Equal(t, 0, len(st.currentEpochAttestationsVal()))
 	require.Equal(t, types.Slot(456), st.previousEpochAttestationsVal()[0].Data.Slot)
->>>>>>> 0802c8fe
 }