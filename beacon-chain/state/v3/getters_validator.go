package v3

import (
	"fmt"

	"github.com/pkg/errors"
	types "github.com/prysmaticlabs/eth2-types"
	"github.com/prysmaticlabs/prysm/beacon-chain/state"
	v1 "github.com/prysmaticlabs/prysm/beacon-chain/state/v1"
	fieldparams "github.com/prysmaticlabs/prysm/config/fieldparams"
	"github.com/prysmaticlabs/prysm/encoding/bytesutil"
	ethpb "github.com/prysmaticlabs/prysm/proto/prysm/v1alpha1"
)

// ValidatorIndexOutOfRangeError represents an error scenario where a validator does not exist
// at a given index in the validator's array.
type ValidatorIndexOutOfRangeError struct {
	message string
}

var (
	// ErrNilValidatorsInState returns when accessing validators in the state while the state has a
	// nil slice for the validators field.
	ErrNilValidatorsInState = errors.New("state has nil validator slice")
)

// NewValidatorIndexOutOfRangeError creates a new error instance.
func NewValidatorIndexOutOfRangeError(index types.ValidatorIndex) ValidatorIndexOutOfRangeError {
	return ValidatorIndexOutOfRangeError{
		message: fmt.Sprintf("index %d out of range", index),
	}
}

// Error returns the underlying error message.
func (e *ValidatorIndexOutOfRangeError) Error() string {
	return e.message
}

// Validators participating in consensus on the beacon chain.
func (b *BeaconState) Validators() []*ethpb.Validator {
	if b.validators == nil {
		return nil
	}

	b.lock.RLock()
	defer b.lock.RUnlock()

	return b.validatorsInternal()
}

// validatorsInternal participating in consensus on the beacon chain.
// This assumes that a lock is already held on BeaconState.
func (b *BeaconState) validatorsInternal() []*ethpb.Validator {
	if b.validators == nil {
		return nil
	}

	res := make([]*ethpb.Validator, len(b.validators))
	for i := 0; i < len(res); i++ {
		val := b.validators[i]
		if val == nil {
			continue
		}
		res[i] = ethpb.CopyValidator(val)
	}
	return res
}

// references of validators participating in consensus on the beacon chain.
// This assumes that a lock is already held on BeaconState. This does not
// copy fully and instead just copies the reference.
func (b *BeaconState) validatorsReferences() []*ethpb.Validator {
	if b.validators == nil {
		return nil
	}

	res := make([]*ethpb.Validator, len(b.validators))
	for i := 0; i < len(res); i++ {
		validator := b.validators[i]
		if validator == nil {
			continue
		}
		// copy validator reference instead.
		res[i] = validator
	}
	return res
}

// ValidatorAtIndex is the validator at the provided index.
func (b *BeaconState) ValidatorAtIndex(idx types.ValidatorIndex) (*ethpb.Validator, error) {
	if b.validators == nil {
		return &ethpb.Validator{}, nil
	}
	if uint64(len(b.validators)) <= uint64(idx) {
		e := NewValidatorIndexOutOfRangeError(idx)
		return nil, &e
	}

	b.lock.RLock()
	defer b.lock.RUnlock()

	val := b.validators[idx]
	return ethpb.CopyValidator(val), nil
}

// ValidatorAtIndexReadOnly is the validator at the provided index. This method
// doesn't clone the validator.
func (b *BeaconState) ValidatorAtIndexReadOnly(idx types.ValidatorIndex) (state.ReadOnlyValidator, error) {
	if b.validators == nil {
		return nil, ErrNilValidatorsInState
	}
	if uint64(len(b.validators)) <= uint64(idx) {
		e := NewValidatorIndexOutOfRangeError(idx)
		return nil, &e
	}

	b.lock.RLock()
	defer b.lock.RUnlock()

	return v1.NewValidator(b.validators[idx])
}

// ValidatorIndexByPubkey returns a given validator by its 48-byte public key.
func (b *BeaconState) ValidatorIndexByPubkey(key [fieldparams.BLSPubkeyLength]byte) (types.ValidatorIndex, bool) {
	if b == nil || b.valMapHandler == nil || b.valMapHandler.IsNil() {
		return 0, false
	}
	b.lock.RLock()
	defer b.lock.RUnlock()
	numOfVals := len(b.validators)

	idx, ok := b.valMapHandler.Get(key)
	if ok && numOfVals <= int(idx) {
		return types.ValidatorIndex(0), false
	}
	return idx, ok
}

// PubkeyAtIndex returns the pubkey at the given
// validator index.
<<<<<<< HEAD
func (b *BeaconState) PubkeyAtIndex(idx types.ValidatorIndex) [48]byte {
	if uint64(idx) >= uint64(len(b.validators)) {
		return [48]byte{}
=======
func (b *BeaconState) PubkeyAtIndex(idx types.ValidatorIndex) [fieldparams.BLSPubkeyLength]byte {
	if !b.hasInnerState() {
		return [fieldparams.BLSPubkeyLength]byte{}
	}
	if uint64(idx) >= uint64(len(b.state.Validators)) {
		return [fieldparams.BLSPubkeyLength]byte{}
>>>>>>> ef1227b1
	}
	b.lock.RLock()
	defer b.lock.RUnlock()

<<<<<<< HEAD
	if b.validators[idx] == nil {
		return [48]byte{}
=======
	if b.state.Validators[idx] == nil {
		return [fieldparams.BLSPubkeyLength]byte{}
>>>>>>> ef1227b1
	}
	return bytesutil.ToBytes48(b.validators[idx].PublicKey)
}

// NumValidators returns the size of the validator registry.
func (b *BeaconState) NumValidators() int {
	b.lock.RLock()
	defer b.lock.RUnlock()

	return len(b.validators)
}

// ReadFromEveryValidator reads values from every validator and applies it to the provided function.
// Warning: This method is potentially unsafe, as it exposes the actual validator registry.
func (b *BeaconState) ReadFromEveryValidator(f func(idx int, val state.ReadOnlyValidator) error) error {
	if b.validators == nil {
		return errors.New("nil validators in state")
	}
	b.lock.RLock()
	validators := b.validators
	b.lock.RUnlock()

	for i, v := range validators {
		v, err := v1.NewValidator(v)
		if err != nil {
			return err
		}
		if err := f(i, v); err != nil {
			return err
		}
	}
	return nil
}

// Balances of validators participating in consensus on the beacon chain.
func (b *BeaconState) Balances() []uint64 {
	if b.balances == nil {
		return nil
	}

	b.lock.RLock()
	defer b.lock.RUnlock()

	return b.balancesInternal()
}

// balancesInternal of validators participating in consensus on the beacon chain.
// This assumes that a lock is already held on BeaconState.
func (b *BeaconState) balancesInternal() []uint64 {
	if b.balances == nil {
		return nil
	}

	res := make([]uint64, len(b.balances))
	copy(res, b.balances)
	return res
}

// BalanceAtIndex of validator with the provided index.
func (b *BeaconState) BalanceAtIndex(idx types.ValidatorIndex) (uint64, error) {
	if b.balances == nil {
		return 0, nil
	}

	b.lock.RLock()
	defer b.lock.RUnlock()

	if uint64(len(b.balances)) <= uint64(idx) {
		return 0, fmt.Errorf("index of %d does not exist", idx)
	}
	return b.balances[idx], nil
}

// BalancesLength returns the length of the balances slice.
func (b *BeaconState) BalancesLength() int {
	if b.balances == nil {
		return 0
	}

	b.lock.RLock()
	defer b.lock.RUnlock()

	return b.balancesLength()
}

// Slashings of validators on the beacon chain.
func (b *BeaconState) Slashings() []uint64 {
	if b.slashings == nil {
		return nil
	}

	b.lock.RLock()
	defer b.lock.RUnlock()

	return b.slashingsInternal()
}

// slashingsInternal of validators on the beacon chain.
// This assumes that a lock is already held on BeaconState.
func (b *BeaconState) slashingsInternal() []uint64 {
	if b.slashings == nil {
		return nil
	}

	res := make([]uint64, len(b.slashings))
	copy(res, b.slashings)
	return res
}

// inactivityScoresInternal of validators participating in consensus on the beacon chain.
// This assumes that a lock is already held on BeaconState.
func (b *BeaconState) inactivityScoresInternal() []uint64 {
	if b.inactivityScores == nil {
		return nil
	}

	res := make([]uint64, len(b.inactivityScores))
	copy(res, b.inactivityScores)
	return res
}

// InactivityScores of validators participating in consensus on the beacon chain.
func (b *BeaconState) InactivityScores() ([]uint64, error) {
	if b.inactivityScores == nil {
		return nil, nil
	}

	b.lock.RLock()
	defer b.lock.RUnlock()

	return b.inactivityScoresInternal(), nil
}<|MERGE_RESOLUTION|>--- conflicted
+++ resolved
@@ -138,29 +138,15 @@
 
 // PubkeyAtIndex returns the pubkey at the given
 // validator index.
-<<<<<<< HEAD
-func (b *BeaconState) PubkeyAtIndex(idx types.ValidatorIndex) [48]byte {
+func (b *BeaconState) PubkeyAtIndex(idx types.ValidatorIndex) [fieldparams.BLSPubkeyLength]byte {
 	if uint64(idx) >= uint64(len(b.validators)) {
-		return [48]byte{}
-=======
-func (b *BeaconState) PubkeyAtIndex(idx types.ValidatorIndex) [fieldparams.BLSPubkeyLength]byte {
-	if !b.hasInnerState() {
 		return [fieldparams.BLSPubkeyLength]byte{}
 	}
-	if uint64(idx) >= uint64(len(b.state.Validators)) {
+	b.lock.RLock()
+	defer b.lock.RUnlock()
+
+	if b.validators[idx] == nil {
 		return [fieldparams.BLSPubkeyLength]byte{}
->>>>>>> ef1227b1
-	}
-	b.lock.RLock()
-	defer b.lock.RUnlock()
-
-<<<<<<< HEAD
-	if b.validators[idx] == nil {
-		return [48]byte{}
-=======
-	if b.state.Validators[idx] == nil {
-		return [fieldparams.BLSPubkeyLength]byte{}
->>>>>>> ef1227b1
 	}
 	return bytesutil.ToBytes48(b.validators[idx].PublicKey)
 }
