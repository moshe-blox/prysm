// Package v1 defines an API client for the engine API defined in https://github.com/ethereum/execution-apis.
// This client is used for the Prysm consensus node to connect to execution node as part of
// the Ethereum proof-of-stake machinery.
package v1

import (
	"bytes"
	"context"
	"math/big"
	"net/url"
	"time"

	"github.com/ethereum/go-ethereum/common"
	"github.com/ethereum/go-ethereum/rpc"
	"github.com/pkg/errors"
	"github.com/prysmaticlabs/prysm/config/params"
	pb "github.com/prysmaticlabs/prysm/proto/engine/v1"
)

const (
	// NewPayloadMethod v1 request string for JSON-RPC.
	NewPayloadMethod = "engine_newPayloadV1"
	// ForkchoiceUpdatedMethod v1 request string for JSON-RPC.
	ForkchoiceUpdatedMethod = "engine_forkchoiceUpdatedV1"
	// GetPayloadMethod v1 request string for JSON-RPC.
	GetPayloadMethod = "engine_getPayloadV1"
	// ExchangeTransitionConfigurationMethod v1 request string for JSON-RPC.
	ExchangeTransitionConfigurationMethod = "engine_exchangeTransitionConfigurationV1"
	// ExecutionBlockByHashMethod request string for JSON-RPC.
	ExecutionBlockByHashMethod = "eth_getBlockByHash"
	// ExecutionBlockByNumberMethod request string for JSON-RPC.
	ExecutionBlockByNumberMethod = "eth_getBlockByNumber"
	// DefaultTimeout for HTTP.
	DefaultTimeout = time.Second * 5
)

// ForkchoiceUpdatedResponse is the response kind received by the
// engine_forkchoiceUpdatedV1 endpoint.
type ForkchoiceUpdatedResponse struct {
	Status    *pb.PayloadStatus  `json:"payloadStatus"`
	PayloadId *pb.PayloadIDBytes `json:"payloadId"`
}

// Caller defines a client that can interact with an Ethereum
// execution node's engine service via JSON-RPC.
type Caller interface {
	NewPayload(ctx context.Context, payload *pb.ExecutionPayload) (*pb.PayloadStatus, error)
	ForkchoiceUpdated(
		ctx context.Context, state *pb.ForkchoiceState, attrs *pb.PayloadAttributes,
	) (*ForkchoiceUpdatedResponse, error)
	GetPayload(ctx context.Context, payloadId [8]byte) (*pb.ExecutionPayload, error)
	ExchangeTransitionConfiguration(
		ctx context.Context, cfg *pb.TransitionConfiguration,
	) error
	LatestExecutionBlock(ctx context.Context) (*pb.ExecutionBlock, error)
	ExecutionBlockByHash(ctx context.Context, hash common.Hash) (*pb.ExecutionBlock, error)
}

// Client defines a new engine API client for the Prysm consensus node
// to interact with an Ethereum execution node.
type Client struct {
	cfg *config
	rpc *rpc.Client
}

// New returns a ready, engine API client from an endpoint and configuration options.
// Only http(s) and ipc (inter-process communication) URL schemes are supported.
func New(ctx context.Context, endpoint string, opts ...Option) (*Client, error) {
	u, err := url.Parse(endpoint)
	if err != nil {
		return nil, err
	}
	c := &Client{
		cfg: defaultConfig(),
	}
	switch u.Scheme {
	case "http", "https":
		c.rpc, err = rpc.DialHTTPWithClient(endpoint, c.cfg.httpClient)
	case "":
		c.rpc, err = rpc.DialIPC(ctx, endpoint)
	default:
		return nil, errors.Wrapf(ErrUnsupportedScheme, "%q", u.Scheme)
	}
	if err != nil {
		return nil, err
	}
	for _, opt := range opts {
		if err := opt(c); err != nil {
			return nil, err
		}
	}
	return c, nil
}

// NewPayload calls the engine_newPayloadV1 method via JSON-RPC.
func (c *Client) NewPayload(ctx context.Context, payload *pb.ExecutionPayload) (*pb.PayloadStatus, error) {
	result := &pb.PayloadStatus{}
	err := c.rpc.CallContext(ctx, result, NewPayloadMethod, payload)
	return result, handleRPCError(err)
}

// ForkchoiceUpdated calls the engine_forkchoiceUpdatedV1 method via JSON-RPC.
func (c *Client) ForkchoiceUpdated(
	ctx context.Context, state *pb.ForkchoiceState, attrs *pb.PayloadAttributes,
) (*ForkchoiceUpdatedResponse, error) {
	result := &ForkchoiceUpdatedResponse{}
	err := c.rpc.CallContext(ctx, result, ForkchoiceUpdatedMethod, state, attrs)
	return result, handleRPCError(err)
}

// GetPayload calls the engine_getPayloadV1 method via JSON-RPC.
func (c *Client) GetPayload(ctx context.Context, payloadId [8]byte) (*pb.ExecutionPayload, error) {
	result := &pb.ExecutionPayload{}
	err := c.rpc.CallContext(ctx, result, GetPayloadMethod, pb.PayloadIDBytes(payloadId))
	return result, handleRPCError(err)
}

// ExchangeTransitionConfiguration calls the engine_exchangeTransitionConfigurationV1 method via JSON-RPC.
func (c *Client) ExchangeTransitionConfiguration(
	ctx context.Context, cfg *pb.TransitionConfiguration,
<<<<<<< HEAD
) error {
	// Terminal block number should be set to 0
=======
) (*pb.TransitionConfiguration, error) {
	// We set terminal block number to 0 as the parameter is not set on the consensus layer.
>>>>>>> 75b9bdba
	zeroBigNum := big.NewInt(0)
	cfg.TerminalBlockNumber = zeroBigNum.Bytes()
	result := &pb.TransitionConfiguration{}
	if err := c.rpc.CallContext(ctx, result, ExchangeTransitionConfigurationMethod, cfg); err != nil {
		return handleRPCError(err)
	}
	// We surface an error to the user if local configuration settings mismatch
	// according to the response from the execution node.
	cfgTerminalHash := params.BeaconConfig().TerminalBlockHash[:]
	if !bytes.Equal(cfgTerminalHash, result.TerminalBlockHash) {
		return errors.Wrapf(
			ErrConfigMismatch,
			"got %#x from execution node, wanted %#x",
			result.TerminalBlockHash,
			cfgTerminalHash,
		)
	}
	ttdCfg := params.BeaconConfig().TerminalTotalDifficulty
	if ttdCfg != result.TerminalTotalDifficulty {
		return errors.Wrapf(
			ErrConfigMismatch,
			"got %s from execution node, wanted %s",
			result.TerminalTotalDifficulty,
			ttdCfg,
		)
	}
	return nil
}

// LatestExecutionBlock fetches the latest execution engine block by calling
// eth_blockByNumber via JSON-RPC.
func (c *Client) LatestExecutionBlock(ctx context.Context) (*pb.ExecutionBlock, error) {
	result := &pb.ExecutionBlock{}
	err := c.rpc.CallContext(
		ctx,
		result,
		ExecutionBlockByNumberMethod,
		"latest",
		false, /* no full transaction objects */
	)
	return result, handleRPCError(err)
}

// ExecutionBlockByHash fetches an execution engine block by hash by calling
// eth_blockByHash via JSON-RPC.
func (c *Client) ExecutionBlockByHash(ctx context.Context, hash common.Hash) (*pb.ExecutionBlock, error) {
	result := &pb.ExecutionBlock{}
	err := c.rpc.CallContext(ctx, result, ExecutionBlockByHashMethod, hash, false /* no full transaction objects */)
	return result, handleRPCError(err)
}

// Handles errors received from the RPC server according to the specification.
func handleRPCError(err error) error {
	if err == nil {
		return nil
	}
	e, ok := err.(rpc.Error)
	if !ok {
		return errors.Wrap(err, "got an unexpected error")
	}
	switch e.ErrorCode() {
	case -32700:
		return ErrParse
	case -32600:
		return ErrInvalidRequest
	case -32601:
		return ErrMethodNotFound
	case -32602:
		return ErrInvalidParams
	case -32603:
		return ErrInternal
	case -32001:
		return ErrUnknownPayload
	case -32000:
		// Only -32000 status codes are data errors in the RPC specification.
		errWithData, ok := err.(rpc.DataError)
		if !ok {
			return errors.Wrap(err, "got an unexpected error")
		}
		return errors.Wrapf(ErrServer, "%v", errWithData.ErrorData())
	default:
		return err
	}
}<|MERGE_RESOLUTION|>--- conflicted
+++ resolved
@@ -118,13 +118,8 @@
 // ExchangeTransitionConfiguration calls the engine_exchangeTransitionConfigurationV1 method via JSON-RPC.
 func (c *Client) ExchangeTransitionConfiguration(
 	ctx context.Context, cfg *pb.TransitionConfiguration,
-<<<<<<< HEAD
 ) error {
-	// Terminal block number should be set to 0
-=======
-) (*pb.TransitionConfiguration, error) {
 	// We set terminal block number to 0 as the parameter is not set on the consensus layer.
->>>>>>> 75b9bdba
 	zeroBigNum := big.NewInt(0)
 	cfg.TerminalBlockNumber = zeroBigNum.Bytes()
 	result := &pb.TransitionConfiguration{}
