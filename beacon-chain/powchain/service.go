// Package powchain defines a runtime service which is tasked with
// communicating with an eth1 endpoint, processing logs from a deposit
// contract, and the latest eth1 data headers for usage in the beacon node.
package powchain

import (
	"context"
	"fmt"
	"math/big"
	"reflect"
	"runtime/debug"
	"sort"
	"sync"
	"time"

	"github.com/ethereum/go-ethereum"
	"github.com/ethereum/go-ethereum/accounts/abi/bind"
	"github.com/ethereum/go-ethereum/common"
	"github.com/ethereum/go-ethereum/common/hexutil"
	gethTypes "github.com/ethereum/go-ethereum/core/types"
	"github.com/ethereum/go-ethereum/ethclient"
	gethRPC "github.com/ethereum/go-ethereum/rpc"
	"github.com/pkg/errors"
	"github.com/prometheus/client_golang/prometheus"
	"github.com/prometheus/client_golang/prometheus/promauto"
	"github.com/prysmaticlabs/prysm/beacon-chain/cache/depositcache"
	statefeed "github.com/prysmaticlabs/prysm/beacon-chain/core/feed/state"
	"github.com/prysmaticlabs/prysm/beacon-chain/core/transition"
	"github.com/prysmaticlabs/prysm/beacon-chain/db"
	engine "github.com/prysmaticlabs/prysm/beacon-chain/powchain/engine-api-client/v1"
	"github.com/prysmaticlabs/prysm/beacon-chain/powchain/types"
	"github.com/prysmaticlabs/prysm/beacon-chain/state"
	"github.com/prysmaticlabs/prysm/beacon-chain/state/stategen"
	v1 "github.com/prysmaticlabs/prysm/beacon-chain/state/v1"
	"github.com/prysmaticlabs/prysm/config/features"
	"github.com/prysmaticlabs/prysm/config/params"
	"github.com/prysmaticlabs/prysm/container/trie"
	contracts "github.com/prysmaticlabs/prysm/contracts/deposit"
	"github.com/prysmaticlabs/prysm/encoding/bytesutil"
	"github.com/prysmaticlabs/prysm/io/logs"
	"github.com/prysmaticlabs/prysm/monitoring/clientstats"
	"github.com/prysmaticlabs/prysm/network"
	"github.com/prysmaticlabs/prysm/network/authorization"
	ethpb "github.com/prysmaticlabs/prysm/proto/prysm/v1alpha1"
	prysmTime "github.com/prysmaticlabs/prysm/time"
	"github.com/prysmaticlabs/prysm/time/slots"
	"github.com/sirupsen/logrus"
)

var (
	validDepositsCount = promauto.NewCounter(prometheus.CounterOpts{
		Name: "powchain_valid_deposits_received",
		Help: "The number of valid deposits received in the deposit contract",
	})
	blockNumberGauge = promauto.NewGauge(prometheus.GaugeOpts{
		Name: "powchain_block_number",
		Help: "The current block number in the proof-of-work chain",
	})
	missedDepositLogsCount = promauto.NewCounter(prometheus.CounterOpts{
		Name: "powchain_missed_deposit_logs",
		Help: "The number of times a missed deposit log is detected",
	})
)

var (
	// time to wait before trying to reconnect with the eth1 node.
	backOffPeriod = 15 * time.Second
	// amount of times before we log the status of the eth1 dial attempt.
	logThreshold = 8
	// period to log chainstart related information
	logPeriod = 1 * time.Minute
	// threshold of how old we will accept an eth1 node's head to be.
	eth1Threshold = 20 * time.Minute
	// error when eth1 node is not synced.
	errNotSynced = errors.New("eth1 node is still syncing")
	// error when eth1 node is too far behind.
	errFarBehind = errors.Errorf("eth1 head is more than %s behind from current wall clock time", eth1Threshold.String())
)

// ChainStartFetcher retrieves information pertaining to the chain start event
// of the beacon chain for usage across various services.
type ChainStartFetcher interface {
	ChainStartDeposits() []*ethpb.Deposit
	ChainStartEth1Data() *ethpb.Eth1Data
	PreGenesisState() state.BeaconState
	ClearPreGenesisData()
}

// ChainInfoFetcher retrieves information about eth1 metadata at the Ethereum consensus genesis time.
type ChainInfoFetcher interface {
	Eth2GenesisPowchainInfo() (uint64, *big.Int)
	IsConnectedToETH1() bool
	CurrentETH1Endpoint() string
	CurrentETH1ConnectionError() error
	ETH1Endpoints() []string
	ETH1ConnectionErrors() []error
}

// POWBlockFetcher defines a struct that can retrieve mainchain blocks.
type POWBlockFetcher interface {
	BlockTimeByHeight(ctx context.Context, height *big.Int) (uint64, error)
	BlockByTimestamp(ctx context.Context, time uint64) (*types.HeaderInfo, error)
	BlockHashByHeight(ctx context.Context, height *big.Int) (common.Hash, error)
	BlockExists(ctx context.Context, hash common.Hash) (bool, *big.Int, error)
	BlockExistsWithCache(ctx context.Context, hash common.Hash) (bool, *big.Int, error)
	BlockByHash(ctx context.Context, hash common.Hash) (*gethTypes.Block, error)
	BlockByNumber(ctx context.Context, number *big.Int) (*gethTypes.Block, error)
}

// Chain defines a standard interface for the powchain service in Prysm.
type Chain interface {
	ChainStartFetcher
	ChainInfoFetcher
	POWBlockFetcher
}

// RPCDataFetcher defines a subset of methods conformed to by ETH1.0 RPC clients for
// fetching eth1 data from the clients.
type RPCDataFetcher interface {
	HeaderByNumber(ctx context.Context, number *big.Int) (*gethTypes.Header, error)
	HeaderByHash(ctx context.Context, hash common.Hash) (*gethTypes.Header, error)
	SyncProgress(ctx context.Context) (*ethereum.SyncProgress, error)
	BlockByHash(ctx context.Context, hash common.Hash) (*gethTypes.Block, error)
	BlockByNumber(ctx context.Context, number *big.Int) (*gethTypes.Block, error)
}

// RPCClient defines the rpc methods required to interact with the eth1 node.
type RPCClient interface {
	BatchCall(b []gethRPC.BatchElem) error
}

// config defines a config struct for dependencies into the service.
type config struct {
	depositContractAddr     common.Address
	beaconDB                db.HeadAccessDatabase
	depositCache            *depositcache.DepositCache
	stateNotifier           statefeed.Notifier
	stateGen                *stategen.State
	eth1HeaderReqLimit      uint64
	beaconNodeStatsUpdater  BeaconNodeStatsUpdater
	httpEndpoints           []network.Endpoint
	executionEndpoint       string
	currHttpEndpoint        network.Endpoint
	finalizedStateAtStartup state.BeaconState
}

// Service fetches important information about the canonical
// Ethereum ETH1.0 chain via a web3 endpoint using an ethclient. The Random
// Beacon Chain requires synchronization with the ETH1.0 chain's current
// blockhash, block number, and access to logs within the
// Validator Registration Contract on the ETH1.0 chain to kick off the beacon
// chain's validator registration process.
type Service struct {
	connectedETH1           bool
	isRunning               bool
	processingLock          sync.RWMutex
	cfg                     *config
	ctx                     context.Context
	cancel                  context.CancelFunc
	headTicker              *time.Ticker
	httpLogger              bind.ContractFilterer
	eth1DataFetcher         RPCDataFetcher
	engineAPIClient         *engine.Client
	rpcClient               RPCClient
	headerCache             *headerCache // cache to store block hash/block height.
	latestEth1Data          *ethpb.LatestETH1Data
	depositContractCaller   *contracts.DepositContractCaller
	depositTrie             *trie.SparseMerkleTrie
	chainStartData          *ethpb.ChainStartData
	lastReceivedMerkleIndex int64 // Keeps track of the last received index to prevent log spam.
	runError                error
	preGenesisState         state.BeaconState
}

// NewService sets up a new instance with an ethclient when given a web3 endpoint as a string in the config.
func NewService(ctx context.Context, opts ...Option) (*Service, error) {
	ctx, cancel := context.WithCancel(ctx)
	_ = cancel // govet fix for lost cancel. Cancel is handled in service.Stop()
	depositTrie, err := trie.NewTrie(params.BeaconConfig().DepositContractTreeDepth)
	if err != nil {
		cancel()
		return nil, errors.Wrap(err, "could not setup deposit trie")
	}
	genState, err := transition.EmptyGenesisState()
	if err != nil {
		return nil, errors.Wrap(err, "could not setup genesis state")
	}

	s := &Service{
		ctx:    ctx,
		cancel: cancel,
		cfg: &config{
			beaconNodeStatsUpdater: &NopBeaconNodeStatsUpdater{},
			eth1HeaderReqLimit:     defaultEth1HeaderReqLimit,
		},
		latestEth1Data: &ethpb.LatestETH1Data{
			BlockHeight:        0,
			BlockTime:          0,
			BlockHash:          []byte{},
			LastRequestedBlock: 0,
		},
		headerCache: newHeaderCache(),
		depositTrie: depositTrie,
		chainStartData: &ethpb.ChainStartData{
			Eth1Data:           &ethpb.Eth1Data{},
			ChainstartDeposits: make([]*ethpb.Deposit, 0),
		},
		lastReceivedMerkleIndex: -1,
		preGenesisState:         genState,
		headTicker:              time.NewTicker(time.Duration(params.BeaconConfig().SecondsPerETH1Block) * time.Second),
	}

	for _, opt := range opts {
		if err := opt(s); err != nil {
			return nil, err
		}
	}

	if err := s.initializeEngineAPIClient(ctx); err != nil {
		return nil, errors.Wrap(err, "unable to initialize engine API client")
	}

	if err := s.ensureValidPowchainData(ctx); err != nil {
		return nil, errors.Wrap(err, "unable to validate powchain data")
	}

	eth1Data, err := s.cfg.beaconDB.PowchainData(ctx)
	if err != nil {
		return nil, errors.Wrap(err, "unable to retrieve eth1 data")
	}
	if err := s.initializeEth1Data(ctx, eth1Data); err != nil {
		return nil, err
	}
	return s, nil
}

// Start a web3 service's main event loop.
func (s *Service) Start() {
	// If the chain has not started already and we don't have access to eth1 nodes, we will not be
	// able to generate the genesis state.
	if !s.chainStartData.Chainstarted && s.cfg.currHttpEndpoint.Url == "" {
		// check for genesis state before shutting down the node,
		// if a genesis state exists, we can continue on.
		genState, err := s.cfg.beaconDB.GenesisState(s.ctx)
		if err != nil {
			log.Fatal(err)
		}
		if genState == nil || genState.IsNil() {
			log.Fatal("cannot create genesis state: no eth1 http endpoint defined")
		}
	}

	// Exit early if eth1 endpoint is not set.
	if s.cfg.currHttpEndpoint.Url == "" {
		return
	}
	go func() {
		s.isRunning = true
		s.waitForConnection()
		if s.ctx.Err() != nil {
			log.Info("Context closed, exiting pow goroutine")
			return
		}
		s.run(s.ctx.Done())
	}()
}

// Stop the web3 service's main event loop and associated goroutines.
func (s *Service) Stop() error {
	if s.cancel != nil {
		defer s.cancel()
	}
	s.closeClients()
	return nil
}

// ChainStartDeposits returns a slice of validator deposit data processed
// by the deposit contract and cached in the powchain service.
func (s *Service) ChainStartDeposits() []*ethpb.Deposit {
	return s.chainStartData.ChainstartDeposits
}

// ClearPreGenesisData clears out the stored chainstart deposits and beacon state.
func (s *Service) ClearPreGenesisData() {
	s.chainStartData.ChainstartDeposits = []*ethpb.Deposit{}
	s.preGenesisState = &v1.BeaconState{}
}

// ChainStartEth1Data returns the eth1 data at chainstart.
func (s *Service) ChainStartEth1Data() *ethpb.Eth1Data {
	return s.chainStartData.Eth1Data
}

// PreGenesisState returns a state that contains
// pre-chainstart deposits.
func (s *Service) PreGenesisState() state.BeaconState {
	return s.preGenesisState
}

// Status is service health checks. Return nil or error.
func (s *Service) Status() error {
	// Service don't start
	if !s.isRunning {
		return nil
	}
	// get error from run function
	if s.runError != nil {
		return s.runError
	}
	return nil
}

// EngineAPIClient returns the associated engine API client to interact
// with an execution node via JSON-RPC.
func (s *Service) EngineAPIClient() *engine.Client {
	return s.engineAPIClient
}

func (s *Service) updateBeaconNodeStats() {
	bs := clientstats.BeaconNodeStats{}
	if len(s.cfg.httpEndpoints) > 1 {
		bs.SyncEth1FallbackConfigured = true
	}
	if s.IsConnectedToETH1() {
		if s.primaryConnected() {
			bs.SyncEth1Connected = true
		} else {
			bs.SyncEth1FallbackConnected = true
		}
	}
	s.cfg.beaconNodeStatsUpdater.Update(bs)
}

func (s *Service) updateCurrHttpEndpoint(endpoint network.Endpoint) {
	s.cfg.currHttpEndpoint = endpoint
	s.updateBeaconNodeStats()
}

func (s *Service) updateConnectedETH1(state bool) {
	s.connectedETH1 = state
	s.updateBeaconNodeStats()
}

// IsConnectedToETH1 checks if the beacon node is connected to a ETH1 Node.
func (s *Service) IsConnectedToETH1() bool {
	return s.connectedETH1
}

// CurrentETH1Endpoint returns the URL of the current ETH1 endpoint.
func (s *Service) CurrentETH1Endpoint() string {
	return s.cfg.currHttpEndpoint.Url
}

// CurrentETH1ConnectionError returns the error (if any) of the current connection.
func (s *Service) CurrentETH1ConnectionError() error {
	httpClient, rpcClient, err := s.dialETH1Nodes(s.cfg.currHttpEndpoint)
	httpClient.Close()
	rpcClient.Close()
	return err
}

// ETH1Endpoints returns the slice of HTTP endpoint URLs (default is 0th element).
func (s *Service) ETH1Endpoints() []string {
	var eps []string
	for _, ep := range s.cfg.httpEndpoints {
		eps = append(eps, ep.Url)
	}
	return eps
}

// ETH1ConnectionErrors returns a slice of errors for each HTTP endpoint. An error
// of nil means the connection was successful.
func (s *Service) ETH1ConnectionErrors() []error {
	var errs []error
	for _, ep := range s.cfg.httpEndpoints {
		httpClient, rpcClient, err := s.dialETH1Nodes(ep)
		httpClient.Close()
		rpcClient.Close()
		errs = append(errs, err)
	}
	return errs
}

// DepositRoot returns the Merkle root of the latest deposit trie
// from the ETH1.0 deposit contract.
func (s *Service) DepositRoot() [32]byte {
	return s.depositTrie.HashTreeRoot()
}

// DepositTrie returns the sparse Merkle trie used for storing
// deposits from the ETH1.0 deposit contract.
func (s *Service) DepositTrie() *trie.SparseMerkleTrie {
	return s.depositTrie
}

// LatestBlockHeight in the ETH1.0 chain.
func (s *Service) LatestBlockHeight() *big.Int {
	return big.NewInt(int64(s.latestEth1Data.BlockHeight))
}

// LatestBlockHash in the ETH1.0 chain.
func (s *Service) LatestBlockHash() common.Hash {
	return bytesutil.ToBytes32(s.latestEth1Data.BlockHash)
}

// AreAllDepositsProcessed determines if all the logs from the deposit contract
// are processed.
func (s *Service) AreAllDepositsProcessed() (bool, error) {
	s.processingLock.RLock()
	defer s.processingLock.RUnlock()
	countByte, err := s.depositContractCaller.GetDepositCount(&bind.CallOpts{})
	if err != nil {
		return false, errors.Wrap(err, "could not get deposit count")
	}
	count := bytesutil.FromBytes8(countByte)
	deposits := s.cfg.depositCache.AllDeposits(s.ctx, nil)
	if count != uint64(len(deposits)) {
		return false, nil
	}
	return true, nil
}

// refers to the latest eth1 block which follows the condition: eth1_timestamp +
// SECONDS_PER_ETH1_BLOCK * ETH1_FOLLOW_DISTANCE <= current_unix_time
func (s *Service) followBlockHeight(_ context.Context) (uint64, error) {
	latestValidBlock := uint64(0)
	if s.latestEth1Data.BlockHeight > params.BeaconConfig().Eth1FollowDistance {
		latestValidBlock = s.latestEth1Data.BlockHeight - params.BeaconConfig().Eth1FollowDistance
	}
	return latestValidBlock, nil
}

func (s *Service) connectToPowChain() error {
	httpClient, rpcClient, err := s.dialETH1Nodes(s.cfg.currHttpEndpoint)
	if err != nil {
		return errors.Wrap(err, "could not dial eth1 nodes")
	}

	depositContractCaller, err := contracts.NewDepositContractCaller(s.cfg.depositContractAddr, httpClient)
	if err != nil {
		return errors.Wrap(err, "could not create deposit contract caller")
	}

	if httpClient == nil || rpcClient == nil || depositContractCaller == nil {
		return errors.New("eth1 client is nil")
	}

	s.initializeConnection(httpClient, rpcClient, depositContractCaller)
	return nil
}

func (s *Service) dialETH1Nodes(endpoint network.Endpoint) (*ethclient.Client, *gethRPC.Client, error) {
	httpRPCClient, err := gethRPC.Dial(endpoint.Url)
	if err != nil {
		return nil, nil, err
	}
	if endpoint.Auth.Method != authorization.None {
		header, err := endpoint.Auth.ToHeaderValue()
		if err != nil {
			return nil, nil, err
		}
		httpRPCClient.SetHeader("Authorization", header)
	}
	httpClient := ethclient.NewClient(httpRPCClient)
	// Add a method to clean-up and close clients in the event
	// of any connection failure.
	closeClients := func() {
		httpRPCClient.Close()
		httpClient.Close()
	}
	syncProg, err := httpClient.SyncProgress(s.ctx)
	if err != nil {
		closeClients()
		return nil, nil, err
	}
	if syncProg != nil {
		closeClients()
		return nil, nil, errors.New("eth1 node has not finished syncing yet")
	}
	// Make a simple call to ensure we are actually connected to a working node.
	cID, err := httpClient.ChainID(s.ctx)
	if err != nil {
		closeClients()
		return nil, nil, err
	}
	nID, err := httpClient.NetworkID(s.ctx)
	if err != nil {
		closeClients()
		return nil, nil, err
	}
	if cID.Uint64() != params.BeaconConfig().DepositChainID {
		closeClients()
		return nil, nil, fmt.Errorf("eth1 node using incorrect chain id, %d != %d", cID.Uint64(), params.BeaconConfig().DepositChainID)
	}
	if nID.Uint64() != params.BeaconConfig().DepositNetworkID {
		closeClients()
		return nil, nil, fmt.Errorf("eth1 node using incorrect network id, %d != %d", nID.Uint64(), params.BeaconConfig().DepositNetworkID)
	}

	return httpClient, httpRPCClient, nil
}

func (s *Service) initializeConnection(
	httpClient *ethclient.Client,
	rpcClient *gethRPC.Client,
	contractCaller *contracts.DepositContractCaller,
) {
	s.httpLogger = httpClient
	s.eth1DataFetcher = httpClient
	s.depositContractCaller = contractCaller
	s.rpcClient = rpcClient
}

// closes down our active eth1 clients.
func (s *Service) closeClients() {
	gethClient, ok := s.rpcClient.(*gethRPC.Client)
	if ok {
		gethClient.Close()
	}
	httpClient, ok := s.eth1DataFetcher.(*ethclient.Client)
	if ok {
		httpClient.Close()
	}
}

func (s *Service) waitForConnection() {
	errConnect := s.connectToPowChain()
	if errConnect == nil {
		synced, errSynced := s.isEth1NodeSynced()
		// Resume if eth1 node is synced.
		if synced {
			s.updateConnectedETH1(true)
			s.runError = nil
			log.WithFields(logrus.Fields{
				"endpoint": logs.MaskCredentialsLogging(s.cfg.currHttpEndpoint.Url),
			}).Info("Connected to eth1 proof-of-work chain")
			return
		}
		if errSynced != nil {
			s.runError = errSynced
			log.WithError(errSynced).Error("Could not check sync status of eth1 chain")
		}
	}
	if errConnect != nil {
		s.runError = errConnect
		log.WithError(errConnect).Error("Could not connect to powchain endpoint")
	}
	// Use a custom logger to only log errors
	// once in  a while.
	logCounter := 0
	errorLogger := func(err error, msg string) {
		if logCounter > logThreshold {
			log.Errorf("%s: %v", msg, err)
			logCounter = 0
		}
		logCounter++
	}

	ticker := time.NewTicker(backOffPeriod)
	defer ticker.Stop()
	for {
		select {
		case <-ticker.C:
			log.Debugf("Trying to dial endpoint: %s", logs.MaskCredentialsLogging(s.cfg.currHttpEndpoint.Url))
			errConnect := s.connectToPowChain()
			if errConnect != nil {
				errorLogger(errConnect, "Could not connect to powchain endpoint")
				s.runError = errConnect
				s.fallbackToNextEndpoint()
				continue
			}
			synced, errSynced := s.isEth1NodeSynced()
			if errSynced != nil {
				errorLogger(errSynced, "Could not check sync status of eth1 chain")
				s.runError = errSynced
				s.fallbackToNextEndpoint()
				continue
			}
			if synced {
				s.updateConnectedETH1(true)
				s.runError = nil
				log.WithFields(logrus.Fields{
					"endpoint": logs.MaskCredentialsLogging(s.cfg.currHttpEndpoint.Url),
				}).Info("Connected to eth1 proof-of-work chain")
				return
			}
			s.runError = errNotSynced
			log.Debug("Eth1 node is currently syncing")
		case <-s.ctx.Done():
			log.Debug("Received cancelled context,closing existing powchain service")
			return
		}
	}
}

// checks if the eth1 node is healthy and ready to serve before
// fetching data from  it.
func (s *Service) isEth1NodeSynced() (bool, error) {
	syncProg, err := s.eth1DataFetcher.SyncProgress(s.ctx)
	if err != nil {
		return false, err
	}
	if syncProg != nil {
		return false, nil
	}
	head, err := s.eth1DataFetcher.HeaderByNumber(s.ctx, nil)
	if err != nil {
		return false, err
	}
	return !eth1HeadIsBehind(head.Time), nil
}

// Reconnect to eth1 node in case of any failure.
func (s *Service) retryETH1Node(err error) {
	s.runError = err
	s.updateConnectedETH1(false)
	// Back off for a while before
	// resuming dialing the eth1 node.
	time.Sleep(backOffPeriod)
	s.waitForConnection()
	// Reset run error in the event of a successful connection.
	s.runError = nil
}

func (s *Service) initDepositCaches(ctx context.Context, ctrs []*ethpb.DepositContainer) error {
	if len(ctrs) == 0 {
		return nil
	}
	s.cfg.depositCache.InsertDepositContainers(ctx, ctrs)
	if !s.chainStartData.Chainstarted {
		// do not add to pending cache
		// if no genesis state exists.
		validDepositsCount.Add(float64(s.preGenesisState.Eth1DepositIndex()))
		return nil
	}
	genesisState, err := s.cfg.beaconDB.GenesisState(ctx)
	if err != nil {
		return err
	}
	// Default to all deposits post-genesis deposits in
	// the event we cannot find a finalized state.
	currIndex := genesisState.Eth1DepositIndex()
	chkPt, err := s.cfg.beaconDB.FinalizedCheckpoint(ctx)
	if err != nil {
		return err
	}
	rt := bytesutil.ToBytes32(chkPt.Root)
	if rt != [32]byte{} {
		fState := s.cfg.finalizedStateAtStartup
		if fState == nil || fState.IsNil() {
			return errors.Errorf("finalized state with root %#x is nil", rt)
		}
		// Set deposit index to the one in the current archived state.
		currIndex = fState.Eth1DepositIndex()

		// when a node pauses for some time and starts again, the deposits to finalize
		// accumulates. we finalize them here before we are ready to receive a block.
		// Otherwise, the first few blocks will be slower to compute as we will
		// hold the lock and be busy finalizing the deposits.
		s.cfg.depositCache.InsertFinalizedDeposits(ctx, int64(currIndex))
		// Deposit proofs are only used during state transition and can be safely removed to save space.
		if err = s.cfg.depositCache.PruneProofs(ctx, int64(currIndex)); err != nil {
			return errors.Wrap(err, "could not prune deposit proofs")
		}
	}
	validDepositsCount.Add(float64(currIndex))
	// Only add pending deposits if the container slice length
	// is more than the current index in state.
	if uint64(len(ctrs)) > currIndex {
		for _, c := range ctrs[currIndex:] {
			s.cfg.depositCache.InsertPendingDeposit(ctx, c.Deposit, c.Eth1BlockHeight, c.Index, bytesutil.ToBytes32(c.DepositRoot))
		}
	}
	return nil
}

// processBlockHeader adds a newly observed eth1 block to the block cache and
// updates the latest blockHeight, blockHash, and blockTime properties of the service.
func (s *Service) processBlockHeader(header *gethTypes.Header) {
	defer safelyHandlePanic()
	blockNumberGauge.Set(float64(header.Number.Int64()))
	s.latestEth1Data.BlockHeight = header.Number.Uint64()
	s.latestEth1Data.BlockHash = header.Hash().Bytes()
	s.latestEth1Data.BlockTime = header.Time
	log.WithFields(logrus.Fields{
		"blockNumber": s.latestEth1Data.BlockHeight,
		"blockHash":   hexutil.Encode(s.latestEth1Data.BlockHash),
	}).Debug("Latest eth1 chain event")
}

// batchRequestHeaders requests the block range specified in the arguments. Instead of requesting
// each block in one call, it batches all requests into a single rpc call.
func (s *Service) batchRequestHeaders(startBlock, endBlock uint64) ([]*gethTypes.Header, error) {
	if startBlock > endBlock {
		return nil, fmt.Errorf("start block height %d cannot be > end block height %d", startBlock, endBlock)
	}
	requestRange := (endBlock - startBlock) + 1
	elems := make([]gethRPC.BatchElem, 0, requestRange)
	headers := make([]*gethTypes.Header, 0, requestRange)
	errs := make([]error, 0, requestRange)
	if requestRange == 0 {
		return headers, nil
	}
	for i := startBlock; i <= endBlock; i++ {
		header := &gethTypes.Header{}
		err := error(nil)
		elems = append(elems, gethRPC.BatchElem{
			Method: "eth_getBlockByNumber",
			Args:   []interface{}{hexutil.EncodeBig(big.NewInt(int64(i))), false},
			Result: header,
			Error:  err,
		})
		headers = append(headers, header)
		errs = append(errs, err)
	}
	ioErr := s.rpcClient.BatchCall(elems)
	if ioErr != nil {
		return nil, ioErr
	}
	for _, e := range errs {
		if e != nil {
			return nil, e
		}
	}
	for _, h := range headers {
		if h != nil {
			if err := s.headerCache.AddHeader(h); err != nil {
				return nil, err
			}
		}
	}
	return headers, nil
}

// safelyHandleHeader will recover and log any panic that occurs from the
// block
func safelyHandlePanic() {
	if r := recover(); r != nil {
		log.WithFields(logrus.Fields{
			"r": r,
		}).Error("Panicked when handling data from ETH 1.0 Chain! Recovering...")

		debug.PrintStack()
	}
}

func (s *Service) handleETH1FollowDistance() {
	defer safelyHandlePanic()
	ctx := s.ctx

	// use a 5 minutes timeout for block time, because the max mining time is 278 sec (block 7208027)
	// (analyzed the time of the block from 2018-09-01 to 2019-02-13)
	fiveMinutesTimeout := prysmTime.Now().Add(-5 * time.Minute)
	// check that web3 client is syncing
	if time.Unix(int64(s.latestEth1Data.BlockTime), 0).Before(fiveMinutesTimeout) {
		log.Warn("eth1 client is not syncing")
	}
	if !s.chainStartData.Chainstarted {
		if err := s.checkBlockNumberForChainStart(ctx, big.NewInt(int64(s.latestEth1Data.LastRequestedBlock))); err != nil {
			s.runError = err
			log.Error(err)
			return
		}
	}
	// If the last requested block has not changed,
	// we do not request batched logs as this means there are no new
	// logs for the powchain service to process. Also is a potential
	// failure condition as would mean we have not respected the protocol
	// threshold.
	if s.latestEth1Data.LastRequestedBlock == s.latestEth1Data.BlockHeight {
		log.Error("Beacon node is not respecting the follow distance")
		return
	}
	if err := s.requestBatchedHeadersAndLogs(ctx); err != nil {
		s.runError = err
		log.Error(err)
		return
	}
	// Reset the Status.
	if s.runError != nil {
		s.runError = nil
	}
}

func (s *Service) initPOWService() {

	// Run in a select loop to retry in the event of any failures.
	for {
		select {
		case <-s.ctx.Done():
			return
		default:
			ctx := s.ctx
			header, err := s.eth1DataFetcher.HeaderByNumber(ctx, nil)
			if err != nil {
				log.Errorf("Unable to retrieve latest ETH1.0 chain header: %v", err)
				s.retryETH1Node(err)
				continue
			}

			s.latestEth1Data.BlockHeight = header.Number.Uint64()
			s.latestEth1Data.BlockHash = header.Hash().Bytes()
			s.latestEth1Data.BlockTime = header.Time
			if !features.Get().KilnTestnet {
				if err := s.processPastLogs(ctx); err != nil {
					log.Errorf("Unable to process past logs %v", err)
					s.retryETH1Node(err)
					continue
				}
			}

			// Cache eth1 headers from our voting period.
			if err := s.cacheHeadersForEth1DataVote(ctx); err != nil {
				log.Errorf("Unable to process past headers %v", err)
				s.retryETH1Node(err)
				continue
			}
			// Handle edge case with embedded genesis state by fetching genesis header to determine
			// its height.
<<<<<<< HEAD
			if s.chainStartData.Chainstarted && s.chainStartData.GenesisBlock == 0 && !features.Get().KilnTestnet {
				genHeader, err := s.eth1DataFetcher.HeaderByHash(ctx, common.BytesToHash(s.chainStartData.Eth1Data.BlockHash))
				if err != nil {
					log.Errorf("Unable to retrieve genesis ETH1.0 chain header: %v", err)
					s.retryETH1Node(err)
					continue
=======
			if s.chainStartData.Chainstarted && s.chainStartData.GenesisBlock == 0 && !features.Get().KintsugiTestnet {
				genHash := common.BytesToHash(s.chainStartData.Eth1Data.BlockHash)
				genBlock := s.chainStartData.GenesisBlock
				// In the event our provided chainstart data references a non-existent blockhash
				// we assume the genesis block to be 0.
				if genHash != [32]byte{} {
					genHeader, err := s.eth1DataFetcher.HeaderByHash(ctx, genHash)
					if err != nil {
						log.Errorf("Unable to retrieve genesis ETH1.0 chain header: %v", err)
						s.retryETH1Node(err)
						continue
					}
					genBlock = genHeader.Number.Uint64()
>>>>>>> 42d54166
				}
				s.chainStartData.GenesisBlock = genBlock
				if err := s.savePowchainData(ctx); err != nil {
					log.Errorf("Unable to save powchain data: %v", err)
				}
			}
			return
		}
	}
}

// run subscribes to all the services for the ETH1.0 chain.
func (s *Service) run(done <-chan struct{}) {
	s.runError = nil

	s.initPOWService()

	chainstartTicker := time.NewTicker(logPeriod)
	defer chainstartTicker.Stop()

	for {
		select {
		case <-done:
			s.isRunning = false
			s.runError = nil
			s.updateConnectedETH1(false)
			log.Debug("Context closed, exiting goroutine")
			return
		case <-s.headTicker.C:
			head, err := s.eth1DataFetcher.HeaderByNumber(s.ctx, nil)
			if err != nil {
				log.WithError(err).Debug("Could not fetch latest eth1 header")
				s.retryETH1Node(err)
				continue
			}
			if eth1HeadIsBehind(head.Time) {
				log.WithError(errFarBehind).Debug("Could not get an up to date eth1 header")
				s.retryETH1Node(errFarBehind)
				continue
			}
			s.processBlockHeader(head)
			s.handleETH1FollowDistance()
			s.checkDefaultEndpoint()
		case <-chainstartTicker.C:
			if s.chainStartData.Chainstarted {
				chainstartTicker.Stop()
				continue
			}
			s.logTillChainStart(context.Background())
		}
	}
}

// logs the current thresholds required to hit chainstart every minute.
func (s *Service) logTillChainStart(ctx context.Context) {
	if s.chainStartData.Chainstarted {
		return
	}
	_, blockTime, err := s.retrieveBlockHashAndTime(s.ctx, big.NewInt(int64(s.latestEth1Data.LastRequestedBlock)))
	if err != nil {
		log.Error(err)
		return
	}
	valCount, genesisTime := s.currentCountAndTime(ctx, blockTime)
	valNeeded := uint64(0)
	if valCount < params.BeaconConfig().MinGenesisActiveValidatorCount {
		valNeeded = params.BeaconConfig().MinGenesisActiveValidatorCount - valCount
	}
	secondsLeft := uint64(0)
	if genesisTime < params.BeaconConfig().MinGenesisTime {
		secondsLeft = params.BeaconConfig().MinGenesisTime - genesisTime
	}

	fields := logrus.Fields{
		"Additional validators needed": valNeeded,
	}
	if secondsLeft > 0 {
		fields["Generating genesis state in"] = time.Duration(secondsLeft) * time.Second
	}

	log.WithFields(fields).Info("Currently waiting for chainstart")
}

// cacheHeadersForEth1DataVote makes sure that voting for eth1data after startup utilizes cached headers
// instead of making multiple RPC requests to the ETH1 endpoint.
func (s *Service) cacheHeadersForEth1DataVote(ctx context.Context) error {
	// Find the end block to request from.
	end, err := s.followBlockHeight(ctx)
	if err != nil {
		return err
	}
	start, err := s.determineEarliestVotingBlock(ctx, end)
	if err != nil {
		return err
	}
	// We call batchRequestHeaders for its header caching side-effect, so we don't need the return value.
	_, err = s.batchRequestHeaders(start, end)
	if err != nil {
		return err
	}
	return nil
}

// determines the earliest voting block from which to start caching all our previous headers from.
func (s *Service) determineEarliestVotingBlock(ctx context.Context, followBlock uint64) (uint64, error) {
	genesisTime := s.chainStartData.GenesisTime
	currSlot := slots.CurrentSlot(genesisTime)

	// In the event genesis has not occurred yet, we just request go back follow_distance blocks.
	if genesisTime == 0 || currSlot == 0 {
		earliestBlk := uint64(0)
		if followBlock > params.BeaconConfig().Eth1FollowDistance {
			earliestBlk = followBlock - params.BeaconConfig().Eth1FollowDistance
		}
		return earliestBlk, nil
	}
	votingTime := slots.VotingPeriodStartTime(genesisTime, currSlot)
	followBackDist := 2 * params.BeaconConfig().SecondsPerETH1Block * params.BeaconConfig().Eth1FollowDistance
	if followBackDist > votingTime {
		return 0, errors.Errorf("invalid genesis time provided. %d > %d", followBackDist, votingTime)
	}
	earliestValidTime := votingTime - followBackDist
	hdr, err := s.BlockByTimestamp(ctx, earliestValidTime)
	if err != nil {
		return 0, err
	}
	return hdr.Number.Uint64(), nil
}

// This performs a health check on our primary endpoint, and if it
// is ready to serve we connect to it again. This method is only
// relevant if we are on our backup endpoint.
func (s *Service) checkDefaultEndpoint() {
	primaryEndpoint := s.cfg.httpEndpoints[0]
	// Return early if we are running on our primary
	// endpoint.
	if s.cfg.currHttpEndpoint.Equals(primaryEndpoint) {
		return
	}

	httpClient, rpcClient, err := s.dialETH1Nodes(primaryEndpoint)
	if err != nil {
		log.Debugf("Primary endpoint not ready: %v", err)
		return
	}
	log.Info("Primary endpoint ready again, switching back to it")
	// Close the clients and let our main connection routine
	// properly connect with it.
	httpClient.Close()
	rpcClient.Close()
	// Close current active clients.
	s.closeClients()

	// Switch back to primary endpoint and try connecting
	// to it again.
	s.updateCurrHttpEndpoint(primaryEndpoint)
	s.retryETH1Node(nil)
}

// This is an inefficient way to search for the next endpoint, but given N is expected to be
// small ( < 25), it is fine to search this way.
func (s *Service) fallbackToNextEndpoint() {
	currEndpoint := s.cfg.currHttpEndpoint
	currIndex := 0
	totalEndpoints := len(s.cfg.httpEndpoints)

	for i, endpoint := range s.cfg.httpEndpoints {
		if endpoint.Equals(currEndpoint) {
			currIndex = i
			break
		}
	}
	nextIndex := currIndex + 1
	if nextIndex >= totalEndpoints {
		nextIndex = 0
	}
	s.updateCurrHttpEndpoint(s.cfg.httpEndpoints[nextIndex])
	if nextIndex != currIndex {
		log.Infof("Falling back to alternative endpoint: %s", logs.MaskCredentialsLogging(s.cfg.currHttpEndpoint.Url))
	}
}

// initializes our service from the provided eth1data object by initializing all the relevant
// fields and data.
func (s *Service) initializeEth1Data(ctx context.Context, eth1DataInDB *ethpb.ETH1ChainData) error {
	// The node has no eth1data persisted on disk, so we exit and instead
	// request from contract logs.
	if eth1DataInDB == nil {
		return nil
	}
	s.depositTrie = trie.CreateTrieFromProto(eth1DataInDB.Trie)
	s.chainStartData = eth1DataInDB.ChainstartData
	var err error
	if !reflect.ValueOf(eth1DataInDB.BeaconState).IsZero() {
		s.preGenesisState, err = v1.InitializeFromProto(eth1DataInDB.BeaconState)
		if err != nil {
			return errors.Wrap(err, "Could not initialize state trie")
		}
	}
	s.latestEth1Data = eth1DataInDB.CurrentEth1Data
	numOfItems := s.depositTrie.NumOfItems()
	s.lastReceivedMerkleIndex = int64(numOfItems - 1)
	if err := s.initDepositCaches(ctx, eth1DataInDB.DepositContainers); err != nil {
		return errors.Wrap(err, "could not initialize caches")
	}
	return nil
}

// validates that all deposit containers are valid and have their relevant indices
// in order.
func validateDepositContainers(ctrs []*ethpb.DepositContainer) bool {
	ctrLen := len(ctrs)
	// Exit for empty containers.
	if ctrLen == 0 {
		return true
	}
	// Sort deposits in ascending order.
	sort.Slice(ctrs, func(i, j int) bool {
		return ctrs[i].Index < ctrs[j].Index
	})
	startIndex := int64(0)
	for _, c := range ctrs {
		if c.Index != startIndex {
			log.Info("Recovering missing deposit containers, node is re-requesting missing deposit data")
			return false
		}
		startIndex++
	}
	return true
}

// validates the current powchain data saved and makes sure that any
// embedded genesis state is correctly accounted for.
func (s *Service) ensureValidPowchainData(ctx context.Context) error {
	genState, err := s.cfg.beaconDB.GenesisState(ctx)
	if err != nil {
		return err
	}
	// Exit early if no genesis state is saved.
	if genState == nil || genState.IsNil() {
		return nil
	}
	eth1Data, err := s.cfg.beaconDB.PowchainData(ctx)
	if err != nil {
		return errors.Wrap(err, "unable to retrieve eth1 data")
	}
	if eth1Data == nil || !eth1Data.ChainstartData.Chainstarted || !validateDepositContainers(eth1Data.DepositContainers) {
		pbState, err := v1.ProtobufBeaconState(s.preGenesisState.InnerStateUnsafe())
		if err != nil {
			return err
		}
		s.chainStartData = &ethpb.ChainStartData{
			Chainstarted:       true,
			GenesisTime:        genState.GenesisTime(),
			GenesisBlock:       0,
			Eth1Data:           genState.Eth1Data(),
			ChainstartDeposits: make([]*ethpb.Deposit, 0),
		}
		eth1Data = &ethpb.ETH1ChainData{
			CurrentEth1Data:   s.latestEth1Data,
			ChainstartData:    s.chainStartData,
			BeaconState:       pbState,
			Trie:              s.depositTrie.ToProto(),
			DepositContainers: s.cfg.depositCache.AllDepositContainers(ctx),
		}
		return s.cfg.beaconDB.SavePowchainData(ctx, eth1Data)
	}
	return nil
}

// Initializes a connection to the engine API if an execution provider endpoint is set.
func (s *Service) initializeEngineAPIClient(ctx context.Context) error {
	if s.cfg.executionEndpoint == "" {
		return nil
	}
	client, err := engine.New(ctx, s.cfg.executionEndpoint)
	if err != nil {
		return err
	}
	s.engineAPIClient = client
	return nil
}

func dedupEndpoints(endpoints []string) []string {
	selectionMap := make(map[string]bool)
	newEndpoints := make([]string, 0, len(endpoints))
	for _, point := range endpoints {
		if selectionMap[point] {
			continue
		}
		newEndpoints = append(newEndpoints, point)
		selectionMap[point] = true
	}
	return newEndpoints
}

// Checks if the provided timestamp is beyond the prescribed bound from
// the current wall clock time.
func eth1HeadIsBehind(timestamp uint64) bool {
	timeout := prysmTime.Now().Add(-eth1Threshold)
	// check that web3 client is syncing
	return time.Unix(int64(timestamp), 0).Before(timeout)
}

func (s *Service) primaryConnected() bool {
	return s.cfg.currHttpEndpoint.Equals(s.cfg.httpEndpoints[0])
}<|MERGE_RESOLUTION|>--- conflicted
+++ resolved
@@ -817,15 +817,7 @@
 			}
 			// Handle edge case with embedded genesis state by fetching genesis header to determine
 			// its height.
-<<<<<<< HEAD
 			if s.chainStartData.Chainstarted && s.chainStartData.GenesisBlock == 0 && !features.Get().KilnTestnet {
-				genHeader, err := s.eth1DataFetcher.HeaderByHash(ctx, common.BytesToHash(s.chainStartData.Eth1Data.BlockHash))
-				if err != nil {
-					log.Errorf("Unable to retrieve genesis ETH1.0 chain header: %v", err)
-					s.retryETH1Node(err)
-					continue
-=======
-			if s.chainStartData.Chainstarted && s.chainStartData.GenesisBlock == 0 && !features.Get().KintsugiTestnet {
 				genHash := common.BytesToHash(s.chainStartData.Eth1Data.BlockHash)
 				genBlock := s.chainStartData.GenesisBlock
 				// In the event our provided chainstart data references a non-existent blockhash
@@ -838,7 +830,6 @@
 						continue
 					}
 					genBlock = genHeader.Number.Uint64()
->>>>>>> 42d54166
 				}
 				s.chainStartData.GenesisBlock = genBlock
 				if err := s.savePowchainData(ctx); err != nil {
