--- conflicted
+++ resolved
@@ -48,11 +48,7 @@
         "//shared/forkutil:go_default_library",
         "//shared/hashutil:go_default_library",
         "//shared/params:go_default_library",
-<<<<<<< HEAD
         "//shared/ssz:go_default_library",
-=======
-        "//shared/testutil:go_default_library",
->>>>>>> fbac09c1
         "//shared/trieutil:go_default_library",
         "@com_github_ethereum_go_ethereum//common:go_default_library",
         "@com_github_ethereum_go_ethereum//core/types:go_default_library",
