--- conflicted
+++ resolved
@@ -66,16 +66,6 @@
 // signed beacon block.
 func BuildSignedBeaconBlock(blk block.BeaconBlock, signature []byte) (block.SignedBeaconBlock, error) {
 	switch b := blk.(type) {
-<<<<<<< HEAD
-	case *eth.BeaconBlock:
-		return WrappedSignedBeaconBlock(&eth.SignedBeaconBlock{Block: b, Signature: signature})
-	case *eth.BeaconBlockAltair:
-		return WrappedSignedBeaconBlock(&eth.SignedBeaconBlockAltair{Block: b, Signature: signature})
-	case *eth.BeaconBlockBellatrix:
-		return WrappedSignedBeaconBlock(&eth.SignedBeaconBlockBellatrix{Block: b, Signature: signature})
-	case *eth.BeaconBlockWithBlobKZGs:
-		return WrappedSignedBeaconBlock(&eth.SignedBeaconBlockWithBlobKZGs{Block: b, Signature: signature})
-=======
 	case Phase0BeaconBlock:
 		pb, ok := b.Proto().(*eth.BeaconBlock)
 		if !ok {
@@ -94,7 +84,12 @@
 			return nil, errors.New("unable to access inner bellatrix proto")
 		}
 		return WrappedSignedBeaconBlock(&eth.SignedBeaconBlockBellatrix{Block: pb, Signature: signature})
->>>>>>> 3a036230
+	case eip4844BeaconBlock:
+		pb, ok := b.Proto().(*eth.BeaconBlockWithBlobKZGs)
+		if !ok {
+			return nil, errors.New("unable to access inner eip4844 proto")
+		}
+		return WrappedSignedBeaconBlock(&eth.SignedBeaconBlockWithBlobKZGs{Block: pb, Signature: signature})
 	default:
 		return nil, errors.Wrapf(ErrUnsupportedBeaconBlock, "unable to wrap block of type %T", b)
 	}
