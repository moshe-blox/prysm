--- conflicted
+++ resolved
@@ -21,8 +21,7 @@
         "@org_golang_google_protobuf//runtime/protoimpl:go_default_library",
     ],
 )
-<<<<<<< HEAD
-#
+
 #ssz_gen_marshal(
 #    name = "ssz_generated_files",
 #    go_proto = ":v1_go_proto",
@@ -31,6 +30,7 @@
 #    ],
 #    objs = [
 #        "BeaconBlocksByRangeRequest",
+#        "DepositMessage",
 #        "ENRForkID",
 #        "MetaData",
 #        "Fork",
@@ -41,28 +41,6 @@
 #        "SigningData",
 #    ],
 #)
-=======
-
-ssz_gen_marshal(
-    name = "ssz_generated_files",
-    go_proto = ":v1_go_proto",
-    includes = [
-        "@com_github_prysmaticlabs_ethereumapis//eth/v1alpha1:go_default_library",
-    ],
-    objs = [
-        "BeaconBlocksByRangeRequest",
-        "DepositMessage",
-        "ENRForkID",
-        "MetaData",
-        "Fork",
-        "ForkData",
-        "HistoricalBatch",
-        "Status",
-        "BeaconState",
-        "SigningData",
-    ],
-)
->>>>>>> dc49e735
 
 go_library(
     name = "go_default_library",
