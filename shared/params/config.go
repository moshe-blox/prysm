// Package params defines important constants that are essential to eth2 services.
package params

import (
	"time"
)

// BeaconChainConfig contains constant configs for node to participate in beacon chain.
type BeaconChainConfig struct {
	// Constants (non-configurable)
	GenesisSlot              uint64 `yaml:"GENESIS_SLOT"`                // GenesisSlot represents the first canonical slot number of the beacon chain.
	GenesisEpoch             uint64 `yaml:"GENESIS_EPOCH"`               // GenesisEpoch represents the first canonical epoch number of the beacon chain.
	FarFutureEpoch           uint64 `yaml:"FAR_FUTURE_EPOCH"`            // FarFutureEpoch represents a epoch extremely far away in the future used as the default penalization slot for validators.
	BaseRewardsPerEpoch      uint64 `yaml:"BASE_REWARDS_PER_EPOCH"`      // BaseRewardsPerEpoch is used to calculate the per epoch rewards.
	DepositContractTreeDepth uint64 `yaml:"DEPOSIT_CONTRACT_TREE_DEPTH"` // DepositContractTreeDepth depth of the Merkle trie of deposits in the validator deposit contract on the PoW chain.
	JustificationBitsLength  uint64 `yaml:"JUSTIFICATION_BITS_LENGTH"`   // JustificationBitsLength defines number of epochs to track when implementing k-finality in Casper FFG.

	// Misc constants.
	ConfigName                     string `yaml:"CONFIG_NAME" spec:"true"`                        // ConfigName for allowing an easy human-readable way of knowing what chain is being used.
	TargetCommitteeSize            uint64 `yaml:"TARGET_COMMITTEE_SIZE" spec:"true"`              // TargetCommitteeSize is the number of validators in a committee when the chain is healthy.
	MaxValidatorsPerCommittee      uint64 `yaml:"MAX_VALIDATORS_PER_COMMITTEE" spec:"true"`       // MaxValidatorsPerCommittee defines the upper bound of the size of a committee.
	MaxCommitteesPerSlot           uint64 `yaml:"MAX_COMMITTEES_PER_SLOT" spec:"true"`            // MaxCommitteesPerSlot defines the max amount of committee in a single slot.
	MinPerEpochChurnLimit          uint64 `yaml:"MIN_PER_EPOCH_CHURN_LIMIT" spec:"true"`          // MinPerEpochChurnLimit is the minimum amount of churn allotted for validator rotations.
	ChurnLimitQuotient             uint64 `yaml:"CHURN_LIMIT_QUOTIENT" spec:"true"`               // ChurnLimitQuotient is used to determine the limit of how many validators can rotate per epoch.
	ShuffleRoundCount              uint64 `yaml:"SHUFFLE_ROUND_COUNT" spec:"true"`                // ShuffleRoundCount is used for retrieving the permuted index.
	MinGenesisActiveValidatorCount uint64 `yaml:"MIN_GENESIS_ACTIVE_VALIDATOR_COUNT" spec:"true"` // MinGenesisActiveValidatorCount defines how many validator deposits needed to kick off beacon chain.
	MinGenesisTime                 uint64 `yaml:"MIN_GENESIS_TIME" spec:"true"`                   // MinGenesisTime is the time that needed to pass before kicking off beacon chain.
	TargetAggregatorsPerCommittee  uint64 `yaml:"TARGET_AGGREGATORS_PER_COMMITTEE" spec:"true"`   // TargetAggregatorsPerCommittee defines the number of aggregators inside one committee.
	HysteresisQuotient             uint64 `yaml:"HYSTERESIS_QUOTIENT" spec:"true"`                // HysteresisQuotient defines the hysteresis quotient for effective balance calculations.
	HysteresisDownwardMultiplier   uint64 `yaml:"HYSTERESIS_DOWNWARD_MULTIPLIER" spec:"true"`     // HysteresisDownwardMultiplier defines the hysteresis downward multiplier for effective balance calculations.
	HysteresisUpwardMultiplier     uint64 `yaml:"HYSTERESIS_UPWARD_MULTIPLIER" spec:"true"`       // HysteresisUpwardMultiplier defines the hysteresis upward multiplier for effective balance calculations.

	// Gwei value constants.
	MinDepositAmount          uint64 `yaml:"MIN_DEPOSIT_AMOUNT" spec:"true"`          // MinDepositAmount is the minimum amount of Gwei a validator can send to the deposit contract at once (lower amounts will be reverted).
	MaxEffectiveBalance       uint64 `yaml:"MAX_EFFECTIVE_BALANCE" spec:"true"`       // MaxEffectiveBalance is the maximal amount of Gwei that is effective for staking.
	EjectionBalance           uint64 `yaml:"EJECTION_BALANCE" spec:"true"`            // EjectionBalance is the minimal GWei a validator needs to have before ejected.
	EffectiveBalanceIncrement uint64 `yaml:"EFFECTIVE_BALANCE_INCREMENT" spec:"true"` // EffectiveBalanceIncrement is used for converting the high balance into the low balance for validators.

	// Initial value constants.
	BLSWithdrawalPrefixByte byte     `yaml:"BLS_WITHDRAWAL_PREFIX" spec:"true"` // BLSWithdrawalPrefixByte is used for BLS withdrawal and it's the first byte.
	ZeroHash                [32]byte // ZeroHash is used to represent a zeroed out 32 byte array.

	// Time parameters constants.
	GenesisDelay                     uint64 `yaml:"GENESIS_DELAY" spec:"true"`                       // GenesisDelay is the minimum number of seconds to delay starting the ETH2 genesis. Must be at least 1 second.
	MinAttestationInclusionDelay     uint64 `yaml:"MIN_ATTESTATION_INCLUSION_DELAY" spec:"true"`     // MinAttestationInclusionDelay defines how many slots validator has to wait to include attestation for beacon block.
	SecondsPerSlot                   uint64 `yaml:"SECONDS_PER_SLOT" spec:"true"`                    // SecondsPerSlot is how many seconds are in a single slot.
	SlotsPerEpoch                    uint64 `yaml:"SLOTS_PER_EPOCH" spec:"true"`                     // SlotsPerEpoch is the number of slots in an epoch.
	MinSeedLookahead                 uint64 `yaml:"MIN_SEED_LOOKAHEAD" spec:"true"`                  // MinSeedLookahead is the duration of randao look ahead seed.
	MaxSeedLookahead                 uint64 `yaml:"MAX_SEED_LOOKAHEAD" spec:"true"`                  // MaxSeedLookahead is the duration a validator has to wait for entry and exit in epoch.
	EpochsPerEth1VotingPeriod        uint64 `yaml:"EPOCHS_PER_ETH1_VOTING_PERIOD" spec:"true"`       // EpochsPerEth1VotingPeriod defines how often the merkle root of deposit receipts get updated in beacon node on per epoch basis.
	SlotsPerHistoricalRoot           uint64 `yaml:"SLOTS_PER_HISTORICAL_ROOT" spec:"true"`           // SlotsPerHistoricalRoot defines how often the historical root is saved.
	MinValidatorWithdrawabilityDelay uint64 `yaml:"MIN_VALIDATOR_WITHDRAWABILITY_DELAY" spec:"true"` // MinValidatorWithdrawabilityDelay is the shortest amount of time a validator has to wait to withdraw.
	ShardCommitteePeriod             uint64 `yaml:"SHARD_COMMITTEE_PERIOD" spec:"true"`              // ShardCommitteePeriod is the minimum amount of epochs a validator must participate before exiting.
	MinEpochsToInactivityPenalty     uint64 `yaml:"MIN_EPOCHS_TO_INACTIVITY_PENALTY" spec:"true"`    // MinEpochsToInactivityPenalty defines the minimum amount of epochs since finality to begin penalizing inactivity.
	Eth1FollowDistance               uint64 `yaml:"ETH1_FOLLOW_DISTANCE" spec:"true"`                // Eth1FollowDistance is the number of eth1.0 blocks to wait before considering a new deposit for voting. This only applies after the chain as been started.
	SafeSlotsToUpdateJustified       uint64 `yaml:"SAFE_SLOTS_TO_UPDATE_JUSTIFIED" spec:"true"`      // SafeSlotsToUpdateJustified is the minimal slots needed to update justified check point.
	SecondsPerETH1Block              uint64 `yaml:"SECONDS_PER_ETH1_BLOCK" spec:"true"`              // SecondsPerETH1Block is the approximate time for a single eth1 block to be produced.

	// Ethereum PoW parameters.
	DepositChainID         uint64 `yaml:"DEPOSIT_CHAIN_ID" spec:"true"`         // DepositChainID of the eth1 network. This used for replay protection.
	DepositNetworkID       uint64 `yaml:"DEPOSIT_NETWORK_ID" spec:"true"`       // DepositNetworkID of the eth1 network. This used for replay protection.
	DepositContractAddress string `yaml:"DEPOSIT_CONTRACT_ADDRESS" spec:"true"` // DepositContractAddress is the address of the deposit contract.

	// Validator parameters.
	RandomSubnetsPerValidator         uint64 `yaml:"RANDOM_SUBNETS_PER_VALIDATOR" spec:"true"`          // RandomSubnetsPerValidator specifies the amount of subnets a validator has to be subscribed to at one time.
	EpochsPerRandomSubnetSubscription uint64 `yaml:"EPOCHS_PER_RANDOM_SUBNET_SUBSCRIPTION" spec:"true"` // EpochsPerRandomSubnetSubscription specifies the minimum duration a validator is connected to their subnet.

	// State list lengths
	EpochsPerHistoricalVector uint64 `yaml:"EPOCHS_PER_HISTORICAL_VECTOR" spec:"true"` // EpochsPerHistoricalVector defines max length in epoch to store old historical stats in beacon state.
	EpochsPerSlashingsVector  uint64 `yaml:"EPOCHS_PER_SLASHINGS_VECTOR" spec:"true"`  // EpochsPerSlashingsVector defines max length in epoch to store old stats to recompute slashing witness.
	HistoricalRootsLimit      uint64 `yaml:"HISTORICAL_ROOTS_LIMIT" spec:"true"`       // HistoricalRootsLimit defines max historical roots that can be saved in state before roll over.
	ValidatorRegistryLimit    uint64 `yaml:"VALIDATOR_REGISTRY_LIMIT" spec:"true"`     // ValidatorRegistryLimit defines the upper bound of validators can participate in eth2.

	// Reward and penalty quotients constants.
	BaseRewardFactor               uint64 `yaml:"BASE_REWARD_FACTOR" spec:"true"`               // BaseRewardFactor is used to calculate validator per-slot interest rate.
	WhistleBlowerRewardQuotient    uint64 `yaml:"WHISTLEBLOWER_REWARD_QUOTIENT" spec:"true"`    // WhistleBlowerRewardQuotient is used to calculate whistle blower reward.
	ProposerRewardQuotient         uint64 `yaml:"PROPOSER_REWARD_QUOTIENT" spec:"true"`         // ProposerRewardQuotient is used to calculate the reward for proposers.
	InactivityPenaltyQuotient      uint64 `yaml:"INACTIVITY_PENALTY_QUOTIENT" spec:"true"`      // InactivityPenaltyQuotient is used to calculate the penalty for a validator that is offline.
	MinSlashingPenaltyQuotient     uint64 `yaml:"MIN_SLASHING_PENALTY_QUOTIENT" spec:"true"`    // MinSlashingPenaltyQuotient is used to calculate the minimum penalty to prevent DoS attacks.
	ProportionalSlashingMultiplier uint64 `yaml:"PROPORTIONAL_SLASHING_MULTIPLIER" spec:"true"` // ProportionalSlashingMultiplier is used as a multiplier on slashed penalties.

	// Max operations per block constants.
	MaxProposerSlashings uint64 `yaml:"MAX_PROPOSER_SLASHINGS" spec:"true"` // MaxProposerSlashings defines the maximum number of slashings of proposers possible in a block.
	MaxAttesterSlashings uint64 `yaml:"MAX_ATTESTER_SLASHINGS" spec:"true"` // MaxAttesterSlashings defines the maximum number of casper FFG slashings possible in a block.
	MaxAttestations      uint64 `yaml:"MAX_ATTESTATIONS" spec:"true"`       // MaxAttestations defines the maximum allowed attestations in a beacon block.
	MaxDeposits          uint64 `yaml:"MAX_DEPOSITS" spec:"true"`           // MaxDeposits defines the maximum number of validator deposits in a block.
	MaxVoluntaryExits    uint64 `yaml:"MAX_VOLUNTARY_EXITS" spec:"true"`    // MaxVoluntaryExits defines the maximum number of validator exits in a block.

	// BLS domain values.
<<<<<<< HEAD
	DomainBeaconProposer    [4]byte `yaml:"DOMAIN_BEACON_PROPOSER"`     // DomainBeaconProposer defines the BLS signature domain for beacon proposal verification.
	DomainRandao            [4]byte `yaml:"DOMAIN_RANDAO"`              // DomainRandao defines the BLS signature domain for randao verification.
	DomainBeaconAttester    [4]byte `yaml:"DOMAIN_BEACON_ATTESTER"`     // DomainBeaconAttester defines the BLS signature domain for attestation verification.
	DomainDeposit           [4]byte `yaml:"DOMAIN_DEPOSIT"`             // DomainDeposit defines the BLS signature domain for deposit verification.
	DomainVoluntaryExit     [4]byte `yaml:"DOMAIN_VOLUNTARY_EXIT"`      // DomainVoluntaryExit defines the BLS signature domain for exit verification.
	DomainSelectionProof    [4]byte `yaml:"DOMAIN_SELECTION_PROOF"`     // DomainSelectionProof defines the BLS signature domain for selection proof.
	DomainAggregateAndProof [4]byte `yaml:"DOMAIN_AGGREGATE_AND_PROOF"` // DomainAggregateAndProof defines the BLS signature domain for aggregate and proof.
	DomainSyncCommittee     [4]byte `yaml:"DOMAIN_SYNC_COMMITTEE"`      // DOMAIN_SYNC_COMMITTEE defines the BLS signature domain for sync committee.
=======
	DomainBeaconProposer    [4]byte `yaml:"DOMAIN_BEACON_PROPOSER" spec:"true"`     // DomainBeaconProposer defines the BLS signature domain for beacon proposal verification.
	DomainRandao            [4]byte `yaml:"DOMAIN_RANDAO" spec:"true"`              // DomainRandao defines the BLS signature domain for randao verification.
	DomainBeaconAttester    [4]byte `yaml:"DOMAIN_BEACON_ATTESTER" spec:"true"`     // DomainBeaconAttester defines the BLS signature domain for attestation verification.
	DomainDeposit           [4]byte `yaml:"DOMAIN_DEPOSIT" spec:"true"`             // DomainDeposit defines the BLS signature domain for deposit verification.
	DomainVoluntaryExit     [4]byte `yaml:"DOMAIN_VOLUNTARY_EXIT" spec:"true"`      // DomainVoluntaryExit defines the BLS signature domain for exit verification.
	DomainSelectionProof    [4]byte `yaml:"DOMAIN_SELECTION_PROOF" spec:"true"`     // DomainSelectionProof defines the BLS signature domain for selection proof.
	DomainAggregateAndProof [4]byte `yaml:"DOMAIN_AGGREGATE_AND_PROOF" spec:"true"` // DomainAggregateAndProof defines the BLS signature domain for aggregate and proof.
>>>>>>> cf88afb2

	// Prysm constants.
	GweiPerEth                uint64        // GweiPerEth is the amount of gwei corresponding to 1 eth.
	BLSSecretKeyLength        int           // BLSSecretKeyLength defines the expected length of BLS secret keys in bytes.
	BLSPubkeyLength           int           // BLSPubkeyLength defines the expected length of BLS public keys in bytes.
	BLSSignatureLength        int           // BLSSignatureLength defines the expected length of BLS signatures in bytes.
	DefaultBufferSize         int           // DefaultBufferSize for channels across the Prysm repository.
	ValidatorPrivkeyFileName  string        // ValidatorPrivKeyFileName specifies the string name of a validator private key file.
	WithdrawalPrivkeyFileName string        // WithdrawalPrivKeyFileName specifies the string name of a withdrawal private key file.
	RPCSyncCheck              time.Duration // Number of seconds to query the sync service, to find out if the node is synced or not.
	EmptySignature            [96]byte      // EmptySignature is used to represent a zeroed out BLS Signature.
	DefaultPageSize           int           // DefaultPageSize defines the default page size for RPC server request.
	MaxPeersToSync            int           // MaxPeersToSync describes the limit for number of peers in round robin sync.
	SlotsPerArchivedPoint     uint64        // SlotsPerArchivedPoint defines the number of slots per one archived point.
	GenesisCountdownInterval  time.Duration // How often to log the countdown until the genesis time is reached.
	BeaconStateFieldCount     int           // BeaconStateFieldCount defines how many fields are in beacon state.

	// Slasher constants.
	WeakSubjectivityPeriod    uint64 // WeakSubjectivityPeriod defines the time period expressed in number of epochs were proof of stake network should validate block headers and attestations for slashable events.
	PruneSlasherStoragePeriod uint64 // PruneSlasherStoragePeriod defines the time period expressed in number of epochs were proof of stake network should prune attestation and block header store.

	// Fork-related values.
	GenesisForkVersion  []byte            `yaml:"GENESIS_FORK_VERSION" spec:"true"` // GenesisForkVersion is used to track fork version between state transitions.
	NextForkVersion     []byte            `yaml:"NEXT_FORK_VERSION"`                // NextForkVersion is used to track the upcoming fork version, if any.
	NextForkEpoch       uint64            `yaml:"NEXT_FORK_EPOCH"`                  // NextForkEpoch is used to track the epoch of the next fork, if any.
	ForkVersionSchedule map[uint64][]byte // Schedule of fork versions by epoch number.

	// Light client values.
	EpochsPerSyncCommitteePeriod uint64 `yaml:"EPOCHS_PER_SYNC_COMMITTEE_PERIOD"`      // EpochsPerSyncCommitteePeriod defines the epochs per sync committee period.
	SyncCommitteeSize            uint64 `yaml:"SYNC_COMMITTEE_SIZE"`                   // SyncCommitteeSize defines the size of a sync committee.
	SyncCommitteeAggregateSize   uint64 `yaml:"SYNC_COMMITTEE_PUBKEY_AGGREGATES_SIZE"` // SyncCommitteeAggregateSize defines the size of sync committee aggregate.

	// Weak subjectivity values.
	SafetyDecay uint64 // SafetyDecay is defined as the loss in the 1/3 consensus safety margin of the casper FFG mechanism.
}<|MERGE_RESOLUTION|>--- conflicted
+++ resolved
@@ -87,16 +87,6 @@
 	MaxVoluntaryExits    uint64 `yaml:"MAX_VOLUNTARY_EXITS" spec:"true"`    // MaxVoluntaryExits defines the maximum number of validator exits in a block.
 
 	// BLS domain values.
-<<<<<<< HEAD
-	DomainBeaconProposer    [4]byte `yaml:"DOMAIN_BEACON_PROPOSER"`     // DomainBeaconProposer defines the BLS signature domain for beacon proposal verification.
-	DomainRandao            [4]byte `yaml:"DOMAIN_RANDAO"`              // DomainRandao defines the BLS signature domain for randao verification.
-	DomainBeaconAttester    [4]byte `yaml:"DOMAIN_BEACON_ATTESTER"`     // DomainBeaconAttester defines the BLS signature domain for attestation verification.
-	DomainDeposit           [4]byte `yaml:"DOMAIN_DEPOSIT"`             // DomainDeposit defines the BLS signature domain for deposit verification.
-	DomainVoluntaryExit     [4]byte `yaml:"DOMAIN_VOLUNTARY_EXIT"`      // DomainVoluntaryExit defines the BLS signature domain for exit verification.
-	DomainSelectionProof    [4]byte `yaml:"DOMAIN_SELECTION_PROOF"`     // DomainSelectionProof defines the BLS signature domain for selection proof.
-	DomainAggregateAndProof [4]byte `yaml:"DOMAIN_AGGREGATE_AND_PROOF"` // DomainAggregateAndProof defines the BLS signature domain for aggregate and proof.
-	DomainSyncCommittee     [4]byte `yaml:"DOMAIN_SYNC_COMMITTEE"`      // DOMAIN_SYNC_COMMITTEE defines the BLS signature domain for sync committee.
-=======
 	DomainBeaconProposer    [4]byte `yaml:"DOMAIN_BEACON_PROPOSER" spec:"true"`     // DomainBeaconProposer defines the BLS signature domain for beacon proposal verification.
 	DomainRandao            [4]byte `yaml:"DOMAIN_RANDAO" spec:"true"`              // DomainRandao defines the BLS signature domain for randao verification.
 	DomainBeaconAttester    [4]byte `yaml:"DOMAIN_BEACON_ATTESTER" spec:"true"`     // DomainBeaconAttester defines the BLS signature domain for attestation verification.
@@ -104,7 +94,7 @@
 	DomainVoluntaryExit     [4]byte `yaml:"DOMAIN_VOLUNTARY_EXIT" spec:"true"`      // DomainVoluntaryExit defines the BLS signature domain for exit verification.
 	DomainSelectionProof    [4]byte `yaml:"DOMAIN_SELECTION_PROOF" spec:"true"`     // DomainSelectionProof defines the BLS signature domain for selection proof.
 	DomainAggregateAndProof [4]byte `yaml:"DOMAIN_AGGREGATE_AND_PROOF" spec:"true"` // DomainAggregateAndProof defines the BLS signature domain for aggregate and proof.
->>>>>>> cf88afb2
+	DomainSyncCommittee     [4]byte `yaml:"DOMAIN_SYNC_COMMITTEE" spec:"true"`      // DOMAIN_SYNC_COMMITTEE defines the BLS signature domain for sync committee.
 
 	// Prysm constants.
 	GweiPerEth                uint64        // GweiPerEth is the amount of gwei corresponding to 1 eth.
