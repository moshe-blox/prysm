--- conflicted
+++ resolved
@@ -25,20 +25,12 @@
 	assertions.DeepNotEqual(tb.Errorf, expected, actual, msg...)
 }
 
-<<<<<<< HEAD
-// DeepSSZEqual compares values using DeepSSZEqual.
-=======
 // DeepSSZEqual compares values using sszutil.DeepEqual.
->>>>>>> cbd01d4f
 func DeepSSZEqual(tb assertions.AssertionTestingTB, expected, actual interface{}, msg ...interface{}) {
 	assertions.DeepSSZEqual(tb.Errorf, expected, actual, msg...)
 }
 
-<<<<<<< HEAD
-// DeepNotSSZEqual compares values using DeepSSZEqual.
-=======
 // DeepNotSSZEqual compares values using sszutil.DeepEqual.
->>>>>>> cbd01d4f
 func DeepNotSSZEqual(tb assertions.AssertionTestingTB, expected, actual interface{}, msg ...interface{}) {
 	assertions.DeepNotSSZEqual(tb.Errorf, expected, actual, msg...)
 }
